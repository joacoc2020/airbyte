--- conflicted
+++ resolved
@@ -60,15 +60,11 @@
         for pointer in self.field_pointers:
             # the dpath library by default doesn't delete fields from arrays
             try:
-<<<<<<< HEAD
-                dpath.util.delete(record, pointer, afilter=lambda x: self._filter_interpolator.eval(config, property=x))
-=======
                 dpath.util.delete(
                     record,
                     pointer,
                     afilter=(lambda x: self._filter_interpolator.eval(config or {}, property=x)) if self.condition else None,
                 )
->>>>>>> 6a746e63
             except dpath.exceptions.PathNotFound:
                 # if the (potentially nested) property does not exist, silently skip
                 pass
