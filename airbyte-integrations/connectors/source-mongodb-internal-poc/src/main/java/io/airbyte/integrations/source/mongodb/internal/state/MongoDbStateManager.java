/*
 * Copyright (c) 2023 Airbyte, Inc., all rights reserved.
 */

package io.airbyte.integrations.source.mongodb.internal.state;

import com.fasterxml.jackson.core.type.TypeReference;
import com.fasterxml.jackson.databind.JsonNode;
import io.airbyte.commons.json.Jsons;
import io.airbyte.integrations.source.mongodb.internal.cdc.MongoDbCdcState;
import io.airbyte.protocol.models.v0.AirbyteGlobalState;
import io.airbyte.protocol.models.v0.AirbyteStateMessage;
import io.airbyte.protocol.models.v0.AirbyteStreamNameNamespacePair;
import io.airbyte.protocol.models.v0.AirbyteStreamState;
import io.airbyte.protocol.models.v0.StreamDescriptor;
import java.util.HashMap;
import java.util.List;
import java.util.Map;
import java.util.Optional;
import java.util.stream.Collectors;
import org.slf4j.Logger;
import org.slf4j.LoggerFactory;

/**
 * A state manager for MongoDB CDC syncs.
 */
public class MongoDbStateManager {

  private static final Logger LOGGER = LoggerFactory.getLogger(MongoDbStateManager.class);

  /**
   * The global CDC state.
   */
  private MongoDbCdcState cdcState;

  /**
   * Map of streams (name/namespace tuple) to the current stream state information stored in the
   * state.
   */
  private final Map<AirbyteStreamNameNamespacePair, MongoDbStreamState> pairToStreamState = new HashMap<>();

  /**
   * Creates a new {@link MongoDbStateManager} primed with the provided initial state.
   *
   * @param initialState The initial state to be stored in the state manager.
   * @return A new {@link MongoDbStateManager}
   */
  public static MongoDbStateManager createStateManager(final JsonNode initialState) {
    final MongoDbStateManager stateManager = new MongoDbStateManager();

<<<<<<< HEAD
    if (initialState == null) {
      return stateManager;
    }


    LOGGER.info("Initial state {}", initialState);
    final List<AirbyteStateMessage> stateMessages = deserializeState(initialState);

    if (!stateMessages.isEmpty()) {
      if (stateMessages.size() == 1) {
        final AirbyteStateMessage stateMessage = stateMessages.get(0);
        stateManager.updateCdcState(Jsons.object(stateMessage.getGlobal().getSharedState(), MongoDbCdcState.class));
        stateMessage.getGlobal().getStreamStates().forEach(s ->
            stateManager.updateStreamState(s.getStreamDescriptor().getName(), s.getStreamDescriptor().getNamespace(),
            Jsons.object(s.getStreamState(), MongoDbStreamState.class)))
        ;
      } else {
        throw new IllegalStateException("The state contains multiple message, but only 1 is expected.");
=======
    if (initialState != null) {
      LOGGER.info("Initial state {}", initialState);
      final List<AirbyteStateMessage> stateMessages = deserializeState(initialState);
      if (!stateMessages.isEmpty()) {
        if (stateMessages.size() == 1) {
          final AirbyteStateMessage stateMessage = stateMessages.get(0);
          stateManager.updateCdcState(Jsons.object(stateMessage.getGlobal().getSharedState(), MongoDbCdcState.class));
          stateMessage.getGlobal().getStreamStates()
              .forEach(s -> stateManager.updateStreamState(s.getStreamDescriptor().getName(), s.getStreamDescriptor().getNamespace(),
                  Jsons.object(s.getStreamState(), MongoDbStreamState.class)));
        } else {
          throw new IllegalStateException("The state contains multiple message, but only 1 is expected.");
        }
>>>>>>> 0ee70943
      }
    }

    return stateManager;
  }

  private static List<AirbyteStateMessage> deserializeState(final JsonNode initialState) {
    try {
      return Jsons.object(initialState, new TypeReference<>() {});
    } catch (final IllegalArgumentException e) {
      LOGGER.debug("Failed to deserialize initial state {}.", initialState, e);
      return List.of();
    }
  }

  /**
   * Creates a new {@link MongoDbStateManager} instance. This constructor should not be called
   * directly. Instead, use {@link #createStateManager(JsonNode)}.
   */
  private MongoDbStateManager() {}

  /**
   * Returns the global, CDC state stored by the manager.
   *
   * @return A {@link MongoDbCdcState} instance that represents the global state.
   */
  public MongoDbCdcState getCdcState() {
    return cdcState;
  }

  /**
   * Returns the current stream state for the given stream.
   *
   * @param streamName The name of the stream.
   * @param streamNamespace The namespace of the stream.
   * @return The {@link MongoDbStreamState} associated with the stream or an empty {@link Optional} if
   *         the stream is not currently tracked by the manager.
   */
  public Optional<MongoDbStreamState> getStreamState(final String streamName, final String streamNamespace) {
    final AirbyteStreamNameNamespacePair airbyteStreamNameNamespacePair = new AirbyteStreamNameNamespacePair(streamName, streamNamespace);
    return Optional.ofNullable(pairToStreamState.get(airbyteStreamNameNamespacePair));
  }

  public Map<AirbyteStreamNameNamespacePair, MongoDbStreamState> getStreamStates() {
    return Map.copyOf(pairToStreamState);
  }

  /**
   * Updates the global, CDC state tracked by the manager.
   *
   * @param cdcState The new global, CDC state as an {@link MongoDbCdcState} instance.
   */
  public void updateCdcState(final MongoDbCdcState cdcState) {
    this.cdcState = cdcState;
  }

  /**
   * Updates the state associated with a stream.
   *
   * @param streamName The name of the stream.
   * @param streamNamespace The namespace of the stream.
   * @param streamState The new stream state.
   */
  public void updateStreamState(final String streamName, final String streamNamespace, final MongoDbStreamState streamState) {
    final AirbyteStreamNameNamespacePair airbyteStreamNameNamespacePair = new AirbyteStreamNameNamespacePair(streamName, streamNamespace);
    pairToStreamState.put(airbyteStreamNameNamespacePair, streamState);
  }

  /**
   * Generates an {@link AirbyteStateMessage} from the state tracked by this manager. The resulting
   * state message contains a global state object with the CDC state as the "shared state" and the
   * individual stream states as the "stream states".
   *
   * @return An {@link AirbyteStateMessage} that represents the state stored by the manager.
   */
  public AirbyteStateMessage toState() {
    // Populate global state
    final AirbyteGlobalState globalState = new AirbyteGlobalState();
    // TODO For now, handle the null cdc state case. Once integrated with Debezium, we should
    // never hit this scenario, as we should set the cdc state to the initial offset retrieved at start
    // of the sync.
    final MongoDbCdcState cdcState = getCdcState();
    globalState.setSharedState(cdcState != null ? Jsons.jsonNode(cdcState) : Jsons.emptyObject());
    globalState.setStreamStates(generateStreamStateList(pairToStreamState));

    return new AirbyteStateMessage()
        .withType(AirbyteStateMessage.AirbyteStateType.GLOBAL)
        .withGlobal(globalState);
  }

  private List<AirbyteStreamState> generateStreamStateList(final Map<AirbyteStreamNameNamespacePair, MongoDbStreamState> pairToCursorInfoMap) {
    return pairToCursorInfoMap.entrySet().stream()
        .sorted(Map.Entry.comparingByKey())
        .map(e -> generateStreamState(e.getKey(), e.getValue()))
        .filter(s -> isValidStreamDescriptor(s.getStreamDescriptor()))
        .collect(Collectors.toList());
  }

  private AirbyteStreamState generateStreamState(final AirbyteStreamNameNamespacePair airbyteStreamNameNamespacePair,
                                                 final MongoDbStreamState streamState) {
    return new AirbyteStreamState()
        .withStreamDescriptor(
            new StreamDescriptor()
                .withName(airbyteStreamNameNamespacePair.getName())
                .withNamespace(airbyteStreamNameNamespacePair.getNamespace()))
        .withStreamState(Jsons.jsonNode(streamState));
  }

  /**
   * Tests whether the provided {@link StreamDescriptor} is valid. A valid descriptor is defined as
   * one that has a non-{@code null} name.
   * <p>
   * See <a href=
   * "https://github.com/airbytehq/airbyte/blob/e63458fabb067978beb5eaa74d2bc130919b419f/docs/understanding-airbyte/airbyte-protocol.md">the
   * Airbyte protocol</a> for more details
   *
   * @param streamDescriptor A {@link StreamDescriptor} to be validated.
   * @return {@code true} if the provided {@link StreamDescriptor} is valid or {@code false} if it is
   *         invalid.
   */
  private boolean isValidStreamDescriptor(final StreamDescriptor streamDescriptor) {
    if (streamDescriptor != null) {
      return streamDescriptor.getName() != null;
    } else {
      return false;
    }
  }

}<|MERGE_RESOLUTION|>--- conflicted
+++ resolved
@@ -48,7 +48,6 @@
   public static MongoDbStateManager createStateManager(final JsonNode initialState) {
     final MongoDbStateManager stateManager = new MongoDbStateManager();
 
-<<<<<<< HEAD
     if (initialState == null) {
       return stateManager;
     }
@@ -61,27 +60,11 @@
       if (stateMessages.size() == 1) {
         final AirbyteStateMessage stateMessage = stateMessages.get(0);
         stateManager.updateCdcState(Jsons.object(stateMessage.getGlobal().getSharedState(), MongoDbCdcState.class));
-        stateMessage.getGlobal().getStreamStates().forEach(s ->
-            stateManager.updateStreamState(s.getStreamDescriptor().getName(), s.getStreamDescriptor().getNamespace(),
-            Jsons.object(s.getStreamState(), MongoDbStreamState.class)))
-        ;
+        stateMessage.getGlobal().getStreamStates()
+            .forEach(s -> stateManager.updateStreamState(s.getStreamDescriptor().getName(), s.getStreamDescriptor().getNamespace(),
+                Jsons.object(s.getStreamState(), MongoDbStreamState.class)));
       } else {
         throw new IllegalStateException("The state contains multiple message, but only 1 is expected.");
-=======
-    if (initialState != null) {
-      LOGGER.info("Initial state {}", initialState);
-      final List<AirbyteStateMessage> stateMessages = deserializeState(initialState);
-      if (!stateMessages.isEmpty()) {
-        if (stateMessages.size() == 1) {
-          final AirbyteStateMessage stateMessage = stateMessages.get(0);
-          stateManager.updateCdcState(Jsons.object(stateMessage.getGlobal().getSharedState(), MongoDbCdcState.class));
-          stateMessage.getGlobal().getStreamStates()
-              .forEach(s -> stateManager.updateStreamState(s.getStreamDescriptor().getName(), s.getStreamDescriptor().getNamespace(),
-                  Jsons.object(s.getStreamState(), MongoDbStreamState.class)));
-        } else {
-          throw new IllegalStateException("The state contains multiple message, but only 1 is expected.");
-        }
->>>>>>> 0ee70943
       }
     }
 
