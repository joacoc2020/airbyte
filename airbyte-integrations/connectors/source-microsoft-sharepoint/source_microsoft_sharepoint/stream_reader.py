#
# Copyright (c) 2023 Airbyte, Inc., all rights reserved.
#


import logging
import re
from datetime import datetime
from functools import lru_cache
from io import IOBase
from os import makedirs, path
from os.path import getsize
<<<<<<< HEAD
from typing import Any, Callable, Dict, Iterable, List, MutableMapping, Optional, Tuple
=======
from typing import Any, Callable, Dict, Iterable, Iterator, List, Optional, Tuple
>>>>>>> 17216d84

import pytz
import requests
import smart_open
from msal import ConfidentialClientApplication
<<<<<<< HEAD
from office365.entity_collection import EntityCollection
from office365.graph_client import GraphClient
from office365.onedrive.drives.drive import Drive
from office365.runtime.auth.token_response import TokenResponse
from office365.sharepoint.client_context import ClientContext
from office365.sharepoint.search.service import SearchService
=======
from office365.directory.groups.collection import GroupCollection
from office365.directory.users.collection import UserCollection
from office365.graph_client import GraphClient
from office365.onedrive.driveitems.driveItem import DriveItem
from office365.runtime.auth.token_response import TokenResponse
from office365.sharepoint.client_context import ClientContext
>>>>>>> 17216d84

from airbyte_cdk import AirbyteTracedException, FailureType
from airbyte_cdk.sources.file_based.exceptions import FileSizeLimitError
from airbyte_cdk.sources.file_based.file_based_stream_reader import AbstractFileBasedStreamReader, FileReadMode
from airbyte_cdk.sources.file_based.remote_file import RemoteFile
from airbyte_cdk.sources.streams.core import package_name_from_class
from airbyte_cdk.sources.utils.schema_helpers import ResourceSchemaLoader
from source_microsoft_sharepoint.spec import RemoteIdentity, RemoteIdentityType, RemotePermissions, SourceMicrosoftSharePointSpec

from .exceptions import ErrorDownloadingFile, ErrorFetchingMetadata
from .utils import (
    FolderNotFoundException,
    MicrosoftSharePointRemoteFile,
    execute_query_with_retry,
    filter_http_urls,
    get_site_prefix,
)


SITE_TITLE = "Title"
SITE_PATH = "Path"


def datetime_now() -> datetime:
    return datetime.now(pytz.UTC)


class SourceMicrosoftSharePointClient:
    """
    Client to interact with Microsoft SharePoint.
    """

    def __init__(self, config: SourceMicrosoftSharePointSpec):
        self.config = config
        self._client = None
        self._msal_app = ConfidentialClientApplication(
            self.config.credentials.client_id,
            authority=f"https://login.microsoftonline.com/{self.config.credentials.tenant_id}",
            client_credential=self.config.credentials.client_secret,
        )

    @property
    def client(self):
        """Initializes and returns a GraphClient instance."""
        if not self.config:
            raise ValueError("Configuration is missing; cannot create the Office365 graph client.")
        if not self._client:
            self._client = GraphClient(self._get_access_token)
        return self._client

    @staticmethod
    def _get_scope(tenant_prefix: str = None):
        """
        Returns the scope for the access token.
<<<<<<< HEAD
        We use admin site to retrieve objects like Sites.
=======
        We use admin site to retrieve objects like Site groups and users.
>>>>>>> 17216d84
        """
        if tenant_prefix:
            admin_site_url = f"https://{tenant_prefix}-admin.sharepoint.com"
            return [f"{admin_site_url}/.default"]
        return ["https://graph.microsoft.com/.default"]

    def _get_access_token(self, tenant_prefix: str = None):
        """Retrieves an access token for SharePoint access."""
        scope = self._get_scope(tenant_prefix)
        refresh_token = self.config.credentials.refresh_token if hasattr(self.config.credentials, "refresh_token") else None

        if refresh_token:
            result = self._msal_app.acquire_token_by_refresh_token(refresh_token, scopes=scope)
        else:
            result = self._msal_app.acquire_token_for_client(scopes=scope)

        if "access_token" not in result:
            error_description = result.get("error_description", "No error description provided.")
            message = f"Failed to acquire access token. Error: {result.get('error')}. Error description: {error_description}."
            raise AirbyteTracedException(message=message, failure_type=FailureType.config_error)

        return result

    def get_token_response_object_wrapper(self, tenant_prefix: str):
        def get_token_response_object():
            token = self._get_access_token(tenant_prefix=tenant_prefix)
            return TokenResponse.from_json(token)

        return get_token_response_object


class SourceMicrosoftSharePointStreamReader(AbstractFileBasedStreamReader):
    """
    A stream reader for Microsoft SharePoint. Handles file enumeration and reading from SharePoint.
    """

    ROOT_PATH = [".", "/"]
    FILE_SIZE_LIMIT = 1_500_000_000

    def __init__(self):
        super().__init__()
        self._auth_client = None
        self._one_drive_client = None

    @property
    def config(self) -> SourceMicrosoftSharePointSpec:
        return self._config

    @property
    def auth_client(self):
        # Lazy initialization of the auth_client
        if self._auth_client is None:
            self._auth_client = SourceMicrosoftSharePointClient(self._config)
        return self._auth_client

    @property
    def one_drive_client(self):
        # Lazy initialization of the one_drive_client
        if self._one_drive_client is None:
            self._one_drive_client = self.auth_client.client
        return self._one_drive_client

    def get_access_token(self):
        # Directly fetch a new access token from the auth_client each time it's called
        return self.auth_client._get_access_token()["access_token"]

    def get_token_response_object(self, tenant_prefix: str) -> Callable:
        """
        When building a ClientContext using with_access_token() method,
        the token_func param is expected to be a method/callable that returns a TokenResponse object.
        tenant_prefix is used to determine the scope of the access token.
        return: A callable that returns a TokenResponse object.
        """
        return self.auth_client.get_token_response_object_wrapper(tenant_prefix=tenant_prefix)

    def _get_client_context(self, site_url: str, root_site_prefix: str) -> ClientContext:
        """ "
        Creates a ClientContext for the specified SharePoint site URL.
        """
        client_context = ClientContext(site_url).with_access_token(
            token_func=self.get_token_response_object(tenant_prefix=root_site_prefix)
        )
        return client_context

    @config.setter
    def config(self, value: SourceMicrosoftSharePointSpec):
        """
        The FileBasedSource reads and parses configuration from a file, then sets this configuration in its StreamReader. While it only
        uses keys from its abstract configuration, concrete StreamReader implementations may need additional keys for third-party
        authentication. Therefore, subclasses of AbstractFileBasedStreamReader should verify that the value in their config setter
        matches the expected config type for their StreamReader.
        """
        assert isinstance(value, SourceMicrosoftSharePointSpec)
        self._config = value

    def _get_shared_drive_object(self, drive_id: str, object_id: str, path: str) -> Iterable[Tuple[str, str, datetime, str, str, bool]]:
        """
        Retrieves a list of all nested files under the specified object.

        Args:
            drive_id: The ID of the drive containing the object.
            object_id: The ID of the object to start the search from.

        Returns:
            A list of tuples containing file information (name, download URL, and last modified datetime).

        Raises:
            RuntimeError: If an error occurs during the request.
        """

        access_token = self.get_access_token()
        headers = {"Authorization": f"Bearer {access_token}"}
        base_url = f"https://graph.microsoft.com/v1.0/drives/{drive_id}"

        def get_files(url: str, path: str) -> Iterable[Tuple[str, str, datetime, str, str, bool]]:
            response = requests.get(url, headers=headers)
            if response.status_code != 200:
                error_info = response.json().get("error", {}).get("message", "No additional error information provided.")
                raise RuntimeError(f"Failed to retrieve files from URL '{url}'. HTTP status: {response.status_code}. Error: {error_info}")

            data = response.json()
            for child in data.get("value", []):
                new_path = path + "/" + child["name"]
                if child.get("file"):  # Object is a file
                    last_modified = datetime.strptime(child["lastModifiedDateTime"], "%Y-%m-%dT%H:%M:%SZ")
                    yield (new_path, child["@microsoft.graph.downloadUrl"], last_modified, child.get("id"), drive_id, True)
                else:  # Object is a folder, retrieve children
                    child_url = f"{base_url}/items/{child['id']}/children"  # Use item endpoint for nested objects
                    yield from get_files(child_url, new_path)
            yield from []

        # Initial request to item endpoint
        item_url = f"{base_url}/items/{object_id}"
        item_response = requests.get(item_url, headers=headers)
        if item_response.status_code != 200:
            error_info = item_response.json().get("error", {}).get("message", "No additional error information provided.")
            raise RuntimeError(
                f"Failed to retrieve the initial shared object with ID '{object_id}' from drive '{drive_id}'. "
                f"HTTP status: {item_response.status_code}. Error: {error_info}"
            )

        # Check if the object is a file or a folder
        item_data = item_response.json()
        if item_data.get("file"):  # Initial object is a file
            new_path = path + "/" + item_data["name"]
            last_modified = datetime.strptime(item_data["lastModifiedDateTime"], "%Y-%m-%dT%H:%M:%SZ")
            yield (new_path, item_data["@microsoft.graph.downloadUrl"], last_modified, item_data.get("id"), drive_id, True)
        else:
            # Initial object is a folder, start file retrieval
            yield from get_files(f"{item_url}/children", path)

    def _list_directories_and_files(
        self, root_folder: DriveItem, path: str, drive_id: str
    ) -> Iterable[Tuple[str, str, str, str, str, bool]]:
        """Enumerates folders and files starting from a root folder.""" """
        Enumerates folders and files starting from a root folder.
    
        Args:
            root_folder (DriveItem): The root folder to start the enumeration from.
            path (str): The current path in the directory structure.
    
        Yields:
            Tuple[str, str, str, str]: A tuple containing the file path, download URL, last modified date, and file ID.
        """
        drive_items = execute_query_with_retry(root_folder.children.get())
        for item in drive_items:
            item_path = path + "/" + item.name if path else item.name
            if item.is_file:
                yield (
                    item_path,
                    item.properties["@microsoft.graph.downloadUrl"],
                    item.properties["lastModifiedDateTime"],
                    item.id,
                    drive_id,
                    False,
                )
            else:
                yield from self._list_directories_and_files(item, item_path, drive_id)
        yield from []

    def _get_files_by_drive_name(self, drives, folder_path):
        """Yields files from the specified drive."""
        path_levels = [level for level in folder_path.split("/") if level]
        folder_path = "/".join(path_levels)

        for drive in drives:
            is_sharepoint = drive.drive_type == "documentLibrary"
            if is_sharepoint:
                # Define base path for drive files to differentiate files between drives
                if folder_path in self.ROOT_PATH:
                    folder = drive.root
                    folder_path_url = drive.web_url
                else:
                    try:
                        folder = execute_query_with_retry(drive.root.get_by_path(folder_path).get())
                    except FolderNotFoundException:
                        continue
                    folder_path_url = drive.web_url + "/" + folder_path

                yield from self._list_directories_and_files(folder, folder_path_url, drive_id=drive.id)

    def get_all_sites(self) -> List[MutableMapping[str, Any]]:
        """
        Retrieves all SharePoint sites from the current tenant.

        Returns:
            List[MutableMapping[str, Any]]: A list of site information.
        """
        site_url, root_site_prefix = get_site_prefix(self.one_drive_client)
        ctx = self._get_client_context(site_url, root_site_prefix)
        search_service = SearchService(ctx)
        # ignore default OneDrive site with NOT Path:https://prefix-my.sharepoint.com
        search_job = search_service.post_query(f"contentclass:STS_Site NOT Path:https://{root_site_prefix}-my.sharepoint.com")
        search_job_result = execute_query_with_retry(search_job)

        found_sites = []
        if search_job.value and search_job_result.value.PrimaryQueryResult:
            table = search_job_result.value.PrimaryQueryResult.RelevantResults.Table
            for row in table.Rows:
                found_site = {}
                data = row.Cells
                found_site[SITE_TITLE] = data.get(SITE_TITLE)
                found_site[SITE_PATH] = data.get(SITE_PATH)
                found_sites.append(found_site)
        else:
            raise Exception("No site collections found")

        return found_sites

    def _get_drives_from_sites(self, sites: List[MutableMapping[str, Any]]) -> EntityCollection:
        """
        Retrieves SharePoint drives from the provided sites.
        Args:
            sites (List[MutableMapping[str, Any]]): A list of site information.

        Returns:
            EntityCollection: A collection of SharePoint drives.
        """
        all_sites_drives = EntityCollection(context=self.one_drive_client, item_type=Drive)
        for site in sites:
            drives = execute_query_with_retry(self.one_drive_client.sites.get_by_url(site[SITE_PATH]).drives.get())
            for site_drive in drives:
                all_sites_drives.add_child(site_drive)
        return all_sites_drives

    def _get_site_drive(self) -> EntityCollection:
        """
        Retrieves SharePoint drives based on the provided site URL.
        It iterates over the sites if something like sharepoint.com/sites/ is in the site_url.
        Returns:
            EntityCollection: A collection of SharePoint drives.

        Raises:
            AirbyteTracedException: If an error occurs while retrieving drives.
        """
        try:
            if not self.config.site_url:
                # get main site drives
                drives = execute_query_with_retry(self.one_drive_client.drives.get())
            elif re.search(r"sharepoint\.com/sites/?$", self.config.site_url):
                # get all sites and then get drives from each site
                return self._get_drives_from_sites(self.get_all_sites())
            else:
                # get drives for site drives provided in the config
                drives = execute_query_with_retry(self.one_drive_client.sites.get_by_url(self.config.site_url).drives.get())

            return drives
        except Exception as ex:
            site = self.config.site_url if self.config.site_url else "default"
            raise AirbyteTracedException(
                f"Failed to retrieve drives from sharepoint {site} site. Error: {str(ex)}", failure_type=FailureType.config_error
            )

    @property
    @lru_cache(maxsize=None)
    def drives(self) -> EntityCollection:
        """
        Retrieves and caches SharePoint drives, including the user's drive based on authentication type.
        """
        drives = self._get_site_drive()

        # skip this step for application authentication flow
        if self.config.credentials.auth_type != "Client" or (
            hasattr(self.config.credentials, "refresh_token") and self.config.credentials.refresh_token
        ):
            if self.config.credentials.auth_type == "Client":
                my_drive = execute_query_with_retry(self.one_drive_client.me.drive.get())
            else:
                my_drive = execute_query_with_retry(
                    self.one_drive_client.users.get_by_principal_name(self.config.credentials.user_principal_name).drive.get()
                )

            drives.add_child(my_drive)

        return drives

    def _get_shared_files_from_all_drives(self, parsed_drives):
        drive_ids = [drive.id for drive in parsed_drives]

        shared_drive_items = execute_query_with_retry(self.one_drive_client.me.drive.shared_with_me())
        for drive_item in shared_drive_items:
            parent_reference = drive_item.remote_item.parentReference

            # check if drive is already parsed
            if parent_reference and parent_reference["driveId"] not in drive_ids:
                yield from self._get_shared_drive_object(parent_reference["driveId"], drive_item.id, drive_item.web_url)

    def get_all_files(self):
        if self.config.search_scope in ("ACCESSIBLE_DRIVES", "ALL"):
            # Get files from accessible drives
            yield from self._get_files_by_drive_name(self.drives, self.config.folder_path)

        # skip this step for application authentication flow
        if self.config.credentials.auth_type != "Client" or (
            hasattr(self.config.credentials, "refresh_token") and self.config.credentials.refresh_token
        ):
            if self.config.search_scope in ("SHARED_ITEMS", "ALL"):
                parsed_drives = [] if self.config.search_scope == "SHARED_ITEMS" else self.drives

                # Get files from shared items
                yield from self._get_shared_files_from_all_drives(parsed_drives)

    def get_matching_files(self, globs: List[str], prefix: Optional[str], logger: logging.Logger) -> Iterable[RemoteFile]:
        """
        Retrieve all files matching the specified glob patterns in SharePoint.
        """
        files = self.get_all_files()

        files_generator = filter_http_urls(
            self.filter_files_by_globs_and_start_date(
                [
                    MicrosoftSharePointRemoteFile(
                        uri=path,
                        download_url=download_url,
                        last_modified=last_modified,
                        id=file_id,
                        drive_id=drive_id,
                        from_shared_drive=from_shared_drive,
                    )
                    for path, download_url, last_modified, file_id, drive_id, from_shared_drive in files
                ],
                globs,
            ),
            logger,
        )

        items_processed = False
        for file in files_generator:
            items_processed = True
            yield file

        if not items_processed:
            raise AirbyteTracedException(
                message=f"Drive is empty or does not exist.",
                failure_type=FailureType.config_error,
            )

    def open_file(self, file: RemoteFile, mode: FileReadMode, encoding: Optional[str], logger: logging.Logger) -> IOBase:
        # choose correct compression mode because the url is random and doesn't end with filename extension
        file_extension = file.uri.split(".")[-1]
        if file_extension in ["gz", "bz2"]:
            compression = "." + file_extension
        else:
            compression = "disable"

        try:
            return smart_open.open(file.download_url, mode=mode.value, compression=compression, encoding=encoding)
        except Exception as e:
            logger.exception(f"Error opening file {file.uri}: {e}")

    def _get_file_transfer_paths(self, file: RemoteFile, local_directory: str) -> List[str]:
        preserve_directory_structure = self.preserve_directory_structure()
        file_path = file.uri
        match = re.search(r"sharepoint\.com(?:/sites/[^/]+)?/Shared%20Documents(.*)", file_path)
        if match:
            file_path = match.group(1)

        if preserve_directory_structure:
            # Remove left slashes from source path format to make relative path for writing locally
            file_relative_path = file_path.lstrip("/")
        else:
            file_relative_path = path.basename(file_path)
        local_file_path = path.join(local_directory, file_relative_path)

        # Ensure the local directory exists
        makedirs(path.dirname(local_file_path), exist_ok=True)
        absolute_file_path = path.abspath(local_file_path)
        return [file_relative_path, local_file_path, absolute_file_path]

    def _get_headers(self) -> Dict[str, str]:
        access_token = self.get_access_token()
        return {"Authorization": f"Bearer {access_token}"}

    def file_size(self, file: MicrosoftSharePointRemoteFile) -> int:
        """
        Retrieves the size of a file in Microsoft SharePoint.

        Args:
            file (RemoteFile): The file to get the size for.

        Returns:
            int: The file size in bytes.
        """
        try:
            headers = self._get_headers()
            response = requests.head(file.download_url, headers=headers)
            response.raise_for_status()
            return int(response.headers["Content-Length"])
        except KeyError:
            raise ErrorFetchingMetadata(f"Size was expected in metadata response but was missing")
        except Exception as e:
            raise ErrorFetchingMetadata(f"An error occurred while retrieving file size: {str(e)}")

    def get_file(self, file: MicrosoftSharePointRemoteFile, local_directory: str, logger: logging.Logger) -> Dict[str, str | int]:
        """
        Downloads a file from Microsoft SharePoint to a specified local directory.

        Args:
            file (RemoteFile): The file to download, containing its SharePoint URL.
            local_directory (str): The local directory to save the file.
            logger (logging.Logger): Logger for debugging and information.

        Returns:
            Dict[str, str | int]: Contains the local file path and file size in bytes.
        """
        file_size = self.file_size(file)
        if file_size > self.FILE_SIZE_LIMIT:
            message = "File size exceeds the size limit."
            raise FileSizeLimitError(message=message, internal_message=message, failure_type=FailureType.config_error)

        try:
            file_relative_path, local_file_path, absolute_file_path = self._get_file_transfer_paths(file, local_directory)

            headers = self._get_headers()

            # Download the file
            #  By using stream=True, the file content is streamed in chunks, which allows to process each chunk individually.
            #  https://docs.python-requests.org/en/latest/user/quickstart/#raw-response-content
            response = requests.get(file.download_url, headers=headers, stream=True)
            response.raise_for_status()

            # Write the file to the local directory
            with open(local_file_path, "wb") as local_file:
                for chunk in response.iter_content(chunk_size=10_485_760):
                    if chunk:
                        local_file.write(chunk)

            # Get the file size
            file_size = getsize(local_file_path)

            return {"file_url": absolute_file_path, "bytes": file_size, "file_relative_path": file_relative_path}

        except Exception as e:
            raise AirbyteTracedException(
                f"There was an error while trying to download the file {file.uri}: {str(e)}", failure_type=FailureType.config_error
            )<|MERGE_RESOLUTION|>--- conflicted
+++ resolved
@@ -10,41 +10,26 @@
 from io import IOBase
 from os import makedirs, path
 from os.path import getsize
-<<<<<<< HEAD
 from typing import Any, Callable, Dict, Iterable, List, MutableMapping, Optional, Tuple
-=======
-from typing import Any, Callable, Dict, Iterable, Iterator, List, Optional, Tuple
->>>>>>> 17216d84
-
-import pytz
+
 import requests
 import smart_open
 from msal import ConfidentialClientApplication
-<<<<<<< HEAD
 from office365.entity_collection import EntityCollection
 from office365.graph_client import GraphClient
+from office365.onedrive.driveitems.driveItem import DriveItem
 from office365.onedrive.drives.drive import Drive
 from office365.runtime.auth.token_response import TokenResponse
 from office365.sharepoint.client_context import ClientContext
 from office365.sharepoint.search.service import SearchService
-=======
-from office365.directory.groups.collection import GroupCollection
-from office365.directory.users.collection import UserCollection
-from office365.graph_client import GraphClient
-from office365.onedrive.driveitems.driveItem import DriveItem
-from office365.runtime.auth.token_response import TokenResponse
-from office365.sharepoint.client_context import ClientContext
->>>>>>> 17216d84
 
 from airbyte_cdk import AirbyteTracedException, FailureType
 from airbyte_cdk.sources.file_based.exceptions import FileSizeLimitError
 from airbyte_cdk.sources.file_based.file_based_stream_reader import AbstractFileBasedStreamReader, FileReadMode
 from airbyte_cdk.sources.file_based.remote_file import RemoteFile
-from airbyte_cdk.sources.streams.core import package_name_from_class
-from airbyte_cdk.sources.utils.schema_helpers import ResourceSchemaLoader
-from source_microsoft_sharepoint.spec import RemoteIdentity, RemoteIdentityType, RemotePermissions, SourceMicrosoftSharePointSpec
-
-from .exceptions import ErrorDownloadingFile, ErrorFetchingMetadata
+from source_microsoft_sharepoint.spec import SourceMicrosoftSharePointSpec
+
+from .exceptions import ErrorFetchingMetadata
 from .utils import (
     FolderNotFoundException,
     MicrosoftSharePointRemoteFile,
@@ -56,10 +41,6 @@
 
 SITE_TITLE = "Title"
 SITE_PATH = "Path"
-
-
-def datetime_now() -> datetime:
-    return datetime.now(pytz.UTC)
 
 
 class SourceMicrosoftSharePointClient:
@@ -89,11 +70,7 @@
     def _get_scope(tenant_prefix: str = None):
         """
         Returns the scope for the access token.
-<<<<<<< HEAD
         We use admin site to retrieve objects like Sites.
-=======
-        We use admin site to retrieve objects like Site groups and users.
->>>>>>> 17216d84
         """
         if tenant_prefix:
             admin_site_url = f"https://{tenant_prefix}-admin.sharepoint.com"
