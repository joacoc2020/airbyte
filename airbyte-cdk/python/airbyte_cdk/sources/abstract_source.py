#
# Copyright (c) 2021 Airbyte, Inc., all rights reserved.
#


import copy
from abc import ABC, abstractmethod
from datetime import datetime
from functools import lru_cache
from typing import Any, Dict, Iterator, List, Mapping, MutableMapping, Optional, Tuple

from airbyte_cdk.logger import AirbyteLogger
from airbyte_cdk.models import (
    AirbyteCatalog,
    AirbyteConnectionStatus,
    AirbyteMessage,
    AirbyteRecordMessage,
    AirbyteStateMessage,
    AirbyteStream,
    ConfiguredAirbyteCatalog,
    ConfiguredAirbyteStream,
    Status,
    SyncMode,
)
from airbyte_cdk.models import Type as MessageType
from airbyte_cdk.sources.source import Source
from airbyte_cdk.sources.streams import Stream
from airbyte_cdk.sources.streams.http.http import HttpStream
from airbyte_cdk.sources.utils.schema_helpers import InternalConfig, split_config
from airbyte_cdk.sources.utils.transform import TypeTransformer


class AbstractSource(Source, ABC):
    """
    Abstract base class for an Airbyte Source. Consumers should implement any abstract methods
    in this class to create an Airbyte Specification compliant Source.
    """

    @abstractmethod
    def check_connection(self, logger: AirbyteLogger, config: Mapping[str, Any]) -> Tuple[bool, Optional[Any]]:
        """
        :param config: The user-provided configuration as specified by the source's spec.
          This usually contains information required to check connection e.g. tokens, secrets and keys etc.
        :return: A tuple of (boolean, error). If boolean is true, then the connection check is successful
          and we can connect to the underlying data source using the provided configuration.
          Otherwise, the input config cannot be used to connect to the underlying data source,
          and the "error" object should describe what went wrong.
          The error object will be cast to string to display the problem to the user.
        """

    @abstractmethod
    def streams(self, config: Mapping[str, Any]) -> List[Stream]:
        """
        :param config: The user-provided configuration as specified by the source's spec. Any stream construction related operation should happen here.
        :return: A list of the streams in this source connector.
        """

    # Stream name to instance map for applying output object transformation
    _stream_to_instance_map: Dict[str, AirbyteStream] = {}

    @property
    def name(self) -> str:
        """Source name"""
        return self.__class__.__name__

    def discover(self, logger: AirbyteLogger, config: Mapping[str, Any]) -> AirbyteCatalog:
        """Implements the Discover operation from the Airbyte Specification. See https://docs.airbyte.io/architecture/airbyte-specification."""
        streams = [stream.as_airbyte_stream() for stream in self.streams(config=config)]
        return AirbyteCatalog(streams=streams)

    def check(self, logger: AirbyteLogger, config: Mapping[str, Any]) -> AirbyteConnectionStatus:
        """Implements the Check Connection operation from the Airbyte Specification. See https://docs.airbyte.io/architecture/airbyte-specification."""
        try:
            check_succeeded, error = self.check_connection(logger, config)
            if not check_succeeded:
                return AirbyteConnectionStatus(status=Status.FAILED, message=repr(error))
        except Exception as e:
            return AirbyteConnectionStatus(status=Status.FAILED, message=repr(e))

        return AirbyteConnectionStatus(status=Status.SUCCEEDED)

    def read(
        self, logger: AirbyteLogger, config: Mapping[str, Any], catalog: ConfiguredAirbyteCatalog, state: MutableMapping[str, Any] = None
    ) -> Iterator[AirbyteMessage]:
        """Implements the Read operation from the Airbyte Specification. See https://docs.airbyte.io/architecture/airbyte-specification."""
        connector_state = copy.deepcopy(state or {})
        logger.info(f"Starting syncing {self.name}")
        config, internal_config = split_config(config)
        # TODO assert all streams exist in the connector
        # get the streams once in case the connector needs to make any queries to generate them
        stream_instances = {s.name: s for s in self.streams(config)}
        self._stream_to_instance_map = stream_instances
        for configured_stream in catalog.streams:
            stream_instance = stream_instances.get(configured_stream.stream.name)
            if not stream_instance:
                raise KeyError(
                    f"The requested stream {configured_stream.stream.name} was not found in the source. Available streams: {stream_instances.keys()}"
                )

            try:
                yield from self._read_stream(
                    logger=logger,
                    stream_instance=stream_instance,
                    configured_stream=configured_stream,
                    connector_state=connector_state,
                    internal_config=internal_config,
                )
            except Exception as e:
                logger.exception(f"Encountered an exception while reading stream {self.name}")
                raise e

        logger.info(f"Finished syncing {self.name}")

    def _read_stream(
        self,
        logger: AirbyteLogger,
        stream_instance: Stream,
        configured_stream: ConfiguredAirbyteStream,
        connector_state: MutableMapping[str, Any],
        internal_config: InternalConfig,
    ) -> Iterator[AirbyteMessage]:

        if internal_config.page_size and isinstance(stream_instance, HttpStream):
            logger.info(f"Setting page size for {stream_instance.name} to {internal_config.page_size}")
            stream_instance.page_size = internal_config.page_size

        use_incremental = configured_stream.sync_mode == SyncMode.incremental and stream_instance.supports_incremental
        if use_incremental:
            record_iterator = self._read_incremental(logger, stream_instance, configured_stream, connector_state, internal_config)
        else:
            record_iterator = self._read_full_refresh(stream_instance, configured_stream, internal_config)

        record_counter = 0
        stream_name = configured_stream.stream.name
        logger.info(f"Syncing stream: {stream_name} ")
        for record in record_iterator:
            if record.type == MessageType.RECORD:
                record_counter += 1
            yield record

        logger.info(f"Read {record_counter} records from {stream_name} stream")

<<<<<<< HEAD
    def iterate_over_slices(self, slices: Iterator[Optional[Mapping[str, Any]]]) -> Iterator[Mapping[str, Any]]:
        """Wrapper to alter iteration over slices, by default will just return original slice iterator"""
        return slices
=======
    @staticmethod
    def _limit_reached(internal_config: InternalConfig, records_counter: int) -> bool:
        """
        Check if record count reached liimt set by internal config.
        :param internal_config - internal CDK configuration separated from user defined config
        :records_counter - number of records already red
        :return True if limit reached, False otherwise
        """
        if internal_config.limit:
            if records_counter >= internal_config.limit:
                return True
        return False
>>>>>>> 62992bff

    def _read_incremental(
        self,
        logger: AirbyteLogger,
        stream_instance: Stream,
        configured_stream: ConfiguredAirbyteStream,
        connector_state: MutableMapping[str, Any],
        internal_config: InternalConfig,
    ) -> Iterator[AirbyteMessage]:
        stream_name = configured_stream.stream.name
        stream_state = connector_state.get(stream_name, {})
        if stream_state:
            logger.info(f"Setting state of {stream_name} stream to {stream_state}")

        checkpoint_interval = stream_instance.state_checkpoint_interval
        slices = stream_instance.stream_slices(
            cursor_field=configured_stream.cursor_field, sync_mode=SyncMode.incremental, stream_state=stream_state
        )
<<<<<<< HEAD
        for slice in self.iterate_over_slices(slices):
            record_counter = 0
=======
        total_records_counter = 0
        for slice in slices:
>>>>>>> 62992bff
            records = stream_instance.read_records(
                sync_mode=SyncMode.incremental,
                stream_slice=slice,
                stream_state=stream_state,
                cursor_field=configured_stream.cursor_field or None,
            )
            for record_counter, record_data in enumerate(records, start=1):
                yield self._as_airbyte_record(stream_name, record_data)
                stream_state = stream_instance.get_updated_state(stream_state, record_data)
                if checkpoint_interval and record_counter % checkpoint_interval == 0:
                    yield self._checkpoint_state(stream_name, stream_state, connector_state, logger)

                total_records_counter += 1
                # This functionality should ideally live outside of this method
                # but since state is managed inside this method, we keep track
                # of it here.
                if self._limit_reached(internal_config, total_records_counter):
                    # Break from slice loop to save state and exit from _read_incremental function.
                    break

            yield self._checkpoint_state(stream_name, stream_state, connector_state, logger)
            if self._limit_reached(internal_config, total_records_counter):
                return

    def _read_full_refresh(
        self, stream_instance: Stream, configured_stream: ConfiguredAirbyteStream, internal_config: InternalConfig
    ) -> Iterator[AirbyteMessage]:
        slices = stream_instance.stream_slices(sync_mode=SyncMode.full_refresh, cursor_field=configured_stream.cursor_field)
        total_records_counter = 0
        for slice in slices:
            records = stream_instance.read_records(
                stream_slice=slice, sync_mode=SyncMode.full_refresh, cursor_field=configured_stream.cursor_field
            )
            for record in records:
                yield self._as_airbyte_record(configured_stream.stream.name, record)
                total_records_counter += 1
                if self._limit_reached(internal_config, total_records_counter):
                    return

    def _checkpoint_state(self, stream_name, stream_state, connector_state, logger):
        logger.info(f"Setting state of {stream_name} stream to {stream_state}")
        connector_state[stream_name] = stream_state
        return AirbyteMessage(type=MessageType.STATE, state=AirbyteStateMessage(data=connector_state))

    @lru_cache(maxsize=None)
    def _get_stream_transformer_and_schema(self, stream_name: str) -> Tuple[TypeTransformer, dict]:
        """
        Lookup stream's transform object and jsonschema based on stream name.
        This function would be called a lot so using caching to save on costly
        get_json_schema operation.
        :param stream_name name of stream from catalog.
        :return tuple with stream transformer object and discover json schema.
        """
        stream_instance = self._stream_to_instance_map.get(stream_name)
        return stream_instance.transformer, stream_instance.get_json_schema()

    def _as_airbyte_record(self, stream_name: str, data: Mapping[str, Any]):
        now_millis = int(datetime.now().timestamp()) * 1000
        transformer, schema = self._get_stream_transformer_and_schema(stream_name)
        # Transform object fields according to config. Most likely you will
        # need it to normalize values against json schema. By default no action
        # taken unless configured. See
        # docs/connector-development/cdk-python/schemas.md for details.
        transformer.transform(data, schema)
        message = AirbyteRecordMessage(stream=stream_name, data=data, emitted_at=now_millis)
        return AirbyteMessage(type=MessageType.RECORD, record=message)<|MERGE_RESOLUTION|>--- conflicted
+++ resolved
@@ -140,11 +140,10 @@
 
         logger.info(f"Read {record_counter} records from {stream_name} stream")
 
-<<<<<<< HEAD
     def iterate_over_slices(self, slices: Iterator[Optional[Mapping[str, Any]]]) -> Iterator[Mapping[str, Any]]:
         """Wrapper to alter iteration over slices, by default will just return original slice iterator"""
         return slices
-=======
+
     @staticmethod
     def _limit_reached(internal_config: InternalConfig, records_counter: int) -> bool:
         """
@@ -157,7 +156,6 @@
             if records_counter >= internal_config.limit:
                 return True
         return False
->>>>>>> 62992bff
 
     def _read_incremental(
         self,
@@ -176,13 +174,8 @@
         slices = stream_instance.stream_slices(
             cursor_field=configured_stream.cursor_field, sync_mode=SyncMode.incremental, stream_state=stream_state
         )
-<<<<<<< HEAD
+        total_records_counter = 0
         for slice in self.iterate_over_slices(slices):
-            record_counter = 0
-=======
-        total_records_counter = 0
-        for slice in slices:
->>>>>>> 62992bff
             records = stream_instance.read_records(
                 sync_mode=SyncMode.incremental,
                 stream_slice=slice,
