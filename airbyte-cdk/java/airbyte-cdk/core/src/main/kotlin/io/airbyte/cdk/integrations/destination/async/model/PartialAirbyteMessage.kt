--- conflicted
+++ resolved
@@ -47,17 +47,10 @@
     @JsonProperty("serialized")
     var serialized: String? = null
 
-<<<<<<< HEAD
-    @get:JsonProperty("serialized")
-    @set:JsonProperty("serialized")
-    @JsonProperty("serialized")
-    var data: List<String>? = null
-=======
     @get:JsonProperty("data")
     @set:JsonProperty("data")
     @JsonProperty("data")
-    var data: Map<String, String>? = null
->>>>>>> 942035f8
+    var data: List<String>? = null
 
     fun withType(type: AirbyteMessage.Type?): PartialAirbyteMessage {
         this.type = type
