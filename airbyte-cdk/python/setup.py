--- conflicted
+++ resolved
@@ -23,13 +23,8 @@
 tiktoken_dependency = "tiktoken==0.4.0"
 
 unstructured_dependencies = [
-<<<<<<< HEAD
-    "unstructured==0.10.30",
-    "unstructured[docx,pptx]==0.10.30",
-=======
     "unstructured==0.10.27",  # can't be bumped higher due to transitive dependencies we can't provide
     "unstructured[docx,pptx]==0.10.27",
->>>>>>> 136535d5
     "pdf2image==1.16.3",
     "pdfminer.six==20221105",
     "unstructured.pytesseract>=0.3.12",
