--- conflicted
+++ resolved
@@ -4,11 +4,7 @@
 
 [tool.poetry]
 name = "connector-acceptance-test"
-<<<<<<< HEAD
-version = "3.1.0"
-=======
 version = "3.3.1"
->>>>>>> 9222a2e8
 description = "Contains acceptance tests for connectors."
 authors = ["Airbyte <contact@airbyte.io>"]
 license = "MIT"
