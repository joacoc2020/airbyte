/*
 * Copyright (c) 2021 Airbyte, Inc., all rights reserved.
 */

package io.airbyte.integrations.destination.jdbc.copy.s3;

import alex.mojaki.s3upload.MultiPartOutputStream;
import alex.mojaki.s3upload.StreamTransferManager;
import com.amazonaws.ClientConfiguration;
import com.amazonaws.auth.AWSStaticCredentialsProvider;
import com.amazonaws.auth.BasicAWSCredentials;
import com.amazonaws.client.builder.AwsClientBuilder;
import com.amazonaws.services.s3.AmazonS3;
import com.amazonaws.services.s3.AmazonS3ClientBuilder;
import io.airbyte.commons.json.Jsons;
import io.airbyte.commons.lang.Exceptions;
import io.airbyte.commons.string.Strings;
import io.airbyte.db.jdbc.JdbcDatabase;
import io.airbyte.integrations.destination.ExtendedNameTransformer;
import io.airbyte.integrations.destination.jdbc.SqlOperations;
import io.airbyte.integrations.destination.jdbc.copy.StreamCopier;
import io.airbyte.protocol.models.AirbyteRecordMessage;
import io.airbyte.protocol.models.DestinationSyncMode;
import java.io.IOException;
import java.io.PrintWriter;
import java.nio.charset.StandardCharsets;
import java.sql.SQLException;
import java.sql.Timestamp;
import java.time.Instant;
import java.util.HashMap;
import java.util.HashSet;
import java.util.Map;
import java.util.Set;
import java.util.UUID;
import org.apache.commons.csv.CSVFormat;
import org.apache.commons.csv.CSVPrinter;
import org.slf4j.Logger;
import org.slf4j.LoggerFactory;

public abstract class S3StreamCopier implements StreamCopier {

  private static final Logger LOGGER = LoggerFactory.getLogger(S3StreamCopier.class);

  private static final int DEFAULT_UPLOAD_THREADS = 10; // The S3 cli uses 10 threads by default.
  private static final int DEFAULT_QUEUE_CAPACITY = DEFAULT_UPLOAD_THREADS;
  // The smallest part size is 5MB. An S3 upload can be maximally formed of 10,000 parts. This gives
  // us an upper limit of 10,000 * 10 / 1000 = 100 GB per table with a 10MB part size limit.
  // WARNING: Too large a part size can cause potential OOM errors.
  public static final int DEFAULT_PART_SIZE_MB = 10;

<<<<<<< HEAD
  public final Map<String, Integer> filePrefixIndexMap = new HashMap<>();
  private final AmazonS3 s3Client;
  private final S3Config s3Config;
  private final String tmpTableName;
=======
  protected final AmazonS3 s3Client;
  protected final S3Config s3Config;
  protected final String tmpTableName;
>>>>>>> 08afd9ee
  private final DestinationSyncMode destSyncMode;
  protected final String schemaName;
  protected final String streamName;
  protected final JdbcDatabase db;
  private final ExtendedNameTransformer nameTransformer;
  private final SqlOperations sqlOperations;
  protected final Set<String> s3StagingFiles = new HashSet<>();
  private final Map<String, StreamTransferManager> multipartUploadManagers = new HashMap<>();
  private final Map<String, MultiPartOutputStream> outputStreams = new HashMap<>();
  private final Map<String, CSVPrinter> csvPrinters = new HashMap<>();
  private final String s3FileName;
  protected final String stagingFolder;

  public S3StreamCopier(String stagingFolder,
                        DestinationSyncMode destSyncMode,
                        String schema,
                        String streamName,
                        String s3FileName,
                        AmazonS3 client,
                        JdbcDatabase db,
                        S3Config s3Config,
                        ExtendedNameTransformer nameTransformer,
                        SqlOperations sqlOperations) {
    this.destSyncMode = destSyncMode;
    this.schemaName = schema;
    this.streamName = streamName;
    this.s3FileName = s3FileName;
    this.stagingFolder = stagingFolder;
    this.db = db;
    this.nameTransformer = nameTransformer;
    this.sqlOperations = sqlOperations;
    this.tmpTableName = nameTransformer.getTmpTableName(streamName);
    this.s3Client = client;
    this.s3Config = s3Config;
  }

  private String prepareS3StagingFile() {
    return String.join("/", stagingFolder, schemaName, getFilePrefixIndex() + "_" + s3FileName);
  }

  private Integer getFilePrefixIndex() {
    int result = 0;
    if (filePrefixIndexMap.containsKey(s3FileName)) {
      result = filePrefixIndexMap.get(s3FileName) + 1;
      filePrefixIndexMap.put(s3FileName, result);
    } else {
      filePrefixIndexMap.put(s3FileName, 0);
    }
    return result;
  }

  @Override
  public String prepareStagingFile() {
    var name = prepareS3StagingFile();
    s3StagingFiles.add(name);
    LOGGER.info("S3 upload part size: {} MB", s3Config.getPartSize());
    // The stream transfer manager lets us greedily stream into S3. The native AWS SDK does not
    // have support for streaming multipart uploads;
    // The alternative is first writing the entire output to disk before loading into S3. This is not
    // feasible with large tables.
    // Data is chunked into parts. A part is sent off to a queue to be uploaded once it has reached it's
    // configured part size.
    // Memory consumption is queue capacity * part size = 10 * 10 = 100 MB at current configurations.
    var manager = new StreamTransferManager(s3Config.getBucketName(), name, s3Client)
        .numUploadThreads(DEFAULT_UPLOAD_THREADS)
        .queueCapacity(DEFAULT_QUEUE_CAPACITY)
        .partSize(s3Config.getPartSize());
    multipartUploadManagers.put(name, manager);
    var outputStream = manager.getMultiPartOutputStreams().get(0);
    // We only need one output stream as we only have one input stream. This is reasonably performant.
    // See the above comment.
    outputStreams.put(name, outputStream);
    var writer = new PrintWriter(outputStream, true, StandardCharsets.UTF_8);
    try {
      csvPrinters.put(name, new CSVPrinter(writer, CSVFormat.DEFAULT));
    } catch (IOException e) {
      throw new RuntimeException(e);
    }
    return name;
  }

  @Override
  public void write(UUID id, AirbyteRecordMessage recordMessage, String s3FileName) throws Exception {
    if (csvPrinters.containsKey(s3FileName)) {
      csvPrinters.get(s3FileName).printRecord(id,
          Jsons.serialize(recordMessage.getData()),
          Timestamp.from(Instant.ofEpochMilli(recordMessage.getEmittedAt())));
    }
  }

  @Override
  public void closeStagingUploader(boolean hasFailed) throws Exception {
    if (hasFailed) {
      for (var multipartUploadManager : multipartUploadManagers.values()) {
        multipartUploadManager.abort();
      }
    }
    closeAndWaitForUpload();
  }

  @Override
  public void createDestinationSchema() throws Exception {
    LOGGER.info("Creating schema in destination if it doesn't exist: {}", schemaName);
    sqlOperations.createSchemaIfNotExists(db, schemaName);
  }

  @Override
  public void createTemporaryTable() throws Exception {
    LOGGER.info("Preparing tmp table in destination for stream: {}, schema: {}, tmp table name: {}.", streamName, schemaName, tmpTableName);
    sqlOperations.createTableIfNotExists(db, schemaName, tmpTableName);
  }

  @Override
  public void copyStagingFileToTemporaryTable() throws Exception {
    LOGGER.info("Starting copy to tmp table: {} in destination for stream: {}, schema: {}, .", tmpTableName, streamName, schemaName);
    s3StagingFiles.forEach(s3StagingFile -> Exceptions.toRuntime(() -> {
      copyS3CsvFileIntoTable(db, getFullS3Path(s3Config.getBucketName(), s3StagingFile), schemaName, tmpTableName, s3Config);
    }));
    LOGGER.info("Copy to tmp table {} in destination for stream {} complete.", tmpTableName, streamName);
  }

  @Override
  public String createDestinationTable() throws Exception {
    var destTableName = nameTransformer.getRawTableName(streamName);
    LOGGER.info("Preparing table {} in destination.", destTableName);
    sqlOperations.createTableIfNotExists(db, schemaName, destTableName);
    LOGGER.info("Table {} in destination prepared.", tmpTableName);

    return destTableName;
  }

  @Override
  public String generateMergeStatement(String destTableName) {
    LOGGER.info("Preparing to merge tmp table {} to dest table: {}, schema: {}, in destination.", tmpTableName, destTableName, schemaName);
    var queries = new StringBuilder();
    if (destSyncMode.equals(DestinationSyncMode.OVERWRITE)) {
      queries.append(sqlOperations.truncateTableQuery(db, schemaName, destTableName));
      LOGGER.info("Destination OVERWRITE mode detected. Dest table: {}, schema: {}, truncated.", destTableName, schemaName);
    }
    queries.append(sqlOperations.copyTableQuery(db, schemaName, tmpTableName, destTableName));
    return queries.toString();
  }

  @Override
  public void removeFileAndDropTmpTable() throws Exception {
    s3StagingFiles.forEach(s3StagingFile -> {
      LOGGER.info("Begin cleaning s3 staging file {}.", s3StagingFile);
      if (s3Client.doesObjectExist(s3Config.getBucketName(), s3StagingFile)) {
        s3Client.deleteObject(s3Config.getBucketName(), s3StagingFile);
      }
      LOGGER.info("S3 staging file {} cleaned.", s3StagingFile);
    });

    LOGGER.info("Begin cleaning {} tmp table in destination.", tmpTableName);
    sqlOperations.dropTableIfExists(db, schemaName, tmpTableName);
    LOGGER.info("{} tmp table in destination cleaned.", tmpTableName);
    filePrefixIndexMap.clear();
  }

  protected static String getFullS3Path(String s3BucketName, String s3StagingFile) {
    return String.join("/", "s3:/", s3BucketName, s3StagingFile);
  }

  /**
   * Closes the printers/outputstreams and waits for any buffered uploads to complete.
   */
  private void closeAndWaitForUpload() throws IOException {
    LOGGER.info("Uploading remaining data for {} stream.", streamName);
    for (var csvPrinter : csvPrinters.values()) {
      csvPrinter.close();
    }
    for (var outputStream : outputStreams.values()) {
      outputStream.close();
    }
    for (var multipartUploadManager : multipartUploadManagers.values()) {
      multipartUploadManager.complete();
    }
    LOGGER.info("All data for {} stream uploaded.", streamName);
  }

  public static void attemptS3WriteAndDelete(S3Config s3Config) {
    attemptS3WriteAndDelete(s3Config, "");
  }

  public static void attemptS3WriteAndDelete(S3Config s3Config, String bucketPath) {
    var prefix = bucketPath.isEmpty() ? "" : bucketPath + (bucketPath.endsWith("/") ? "" : "/");
    final String outputTableName = prefix + "_airbyte_connection_test_" + UUID.randomUUID().toString().replaceAll("-", "");
    attemptWriteAndDeleteS3Object(s3Config, outputTableName);
  }

  private static void attemptWriteAndDeleteS3Object(S3Config s3Config, String outputTableName) {
    var s3 = getAmazonS3(s3Config);
    var s3Bucket = s3Config.getBucketName();

    s3.putObject(s3Bucket, outputTableName, "check-content");
    s3.deleteObject(s3Bucket, outputTableName);
  }

  public static AmazonS3 getAmazonS3(S3Config s3Config) {
    var endpoint = s3Config.getEndpoint();
    var region = s3Config.getRegion();
    var accessKeyId = s3Config.getAccessKeyId();
    var secretAccessKey = s3Config.getSecretAccessKey();

    var awsCreds = new BasicAWSCredentials(accessKeyId, secretAccessKey);

    if (endpoint.isEmpty()) {
      return AmazonS3ClientBuilder.standard()
          .withCredentials(new AWSStaticCredentialsProvider(awsCreds))
          .withRegion(s3Config.getRegion())
          .build();

    } else {

      ClientConfiguration clientConfiguration = new ClientConfiguration();
      clientConfiguration.setSignerOverride("AWSS3V4SignerType");

      return AmazonS3ClientBuilder
          .standard()
          .withEndpointConfiguration(new AwsClientBuilder.EndpointConfiguration(endpoint, region))
          .withPathStyleAccessEnabled(true)
          .withClientConfiguration(clientConfiguration)
          .withCredentials(new AWSStaticCredentialsProvider(awsCreds))
          .build();
    }
  }

  public abstract void copyS3CsvFileIntoTable(JdbcDatabase database,
                                              String s3FileLocation,
                                              String schema,
                                              String tableName,
                                              S3Config s3Config)
      throws SQLException;

}<|MERGE_RESOLUTION|>--- conflicted
+++ resolved
@@ -48,16 +48,10 @@
   // WARNING: Too large a part size can cause potential OOM errors.
   public static final int DEFAULT_PART_SIZE_MB = 10;
 
-<<<<<<< HEAD
   public final Map<String, Integer> filePrefixIndexMap = new HashMap<>();
-  private final AmazonS3 s3Client;
-  private final S3Config s3Config;
-  private final String tmpTableName;
-=======
   protected final AmazonS3 s3Client;
   protected final S3Config s3Config;
   protected final String tmpTableName;
->>>>>>> 08afd9ee
   private final DestinationSyncMode destSyncMode;
   protected final String schemaName;
   protected final String streamName;
