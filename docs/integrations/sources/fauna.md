--- conflicted
+++ resolved
@@ -232,13 +232,8 @@
 
 | Version | Date       | Pull Request                                             | Subject                         |
 | ------- | ---------- | -------------------------------------------------------- | ------------------------------- |
-<<<<<<< HEAD
 | 0.1.2 | 2024-05-20 | [38380](https://github.com/airbytehq/airbyte/pull/38380) | [autopull] base image + poetry + up_to_date |
 | 0.1.1 | 2022-12-12 | [20275](https://github.com/airbytehq/airbyte/pull/20275) | Fix index lookup with no values |
 | 0.1.0 | 2022-11-17 | [15274](https://github.com/airbytehq/airbyte/pull/15274) | Add Fauna Source |
-=======
-| 0.1.1   | 2022-12-12 | [20275](https://github.com/airbytehq/airbyte/pull/20275) | Fix index lookup with no values |
-| 0.1.0   | 2022-11-17 | [15274](https://github.com/airbytehq/airbyte/pull/15274) | Add Fauna Source                |
-
-</details>
->>>>>>> 1038fb4e
+
+</details>