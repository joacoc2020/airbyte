--- conflicted
+++ resolved
@@ -34,13 +34,8 @@
         availability_strategy: Optional[AbstractFileBasedAvailabilityStrategy] = None,
         discovery_policy: AbstractDiscoveryPolicy = DefaultDiscoveryPolicy(),
         parsers: Mapping[str, FileTypeParser] = default_parsers,
-<<<<<<< HEAD
         validation_policies: Mapping[ValidationPolicy, AbstractSchemaValidationPolicy] = DEFAULT_SCHEMA_VALIDATION_POLICIES,
-        max_history_size: int = DEFAULT_MAX_HISTORY_SIZE,
-=======
-        validation_policies: Mapping[str, AbstractSchemaValidationPolicy] = DEFAULT_SCHEMA_VALIDATION_POLICIES,
         cursor_cls: Type[AbstractFileBasedCursor] = DefaultFileBasedCursor,
->>>>>>> 05404316
     ):
         self.stream_reader = stream_reader
         self.spec_class = spec_class
