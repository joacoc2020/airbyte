#
# Copyright (c) 2023 Airbyte, Inc., all rights reserved.
#

import logging
from collections import OrderedDict
from typing import Any, Callable, Iterable, Mapping, Optional, Union

from airbyte_cdk.sources.declarative.incremental.declarative_cursor import DeclarativeCursor
from airbyte_cdk.sources.declarative.partition_routers.partition_router import PartitionRouter
from airbyte_cdk.sources.streams.checkpoint.per_partition_key_serializer import PerPartitionKeySerializer
from airbyte_cdk.sources.types import Record, StreamSlice, StreamState

logger = logging.getLogger("airbyte")


class CursorFactory:
    def __init__(self, create_function: Callable[[], DeclarativeCursor]):
        self._create_function = create_function

    def create(self) -> DeclarativeCursor:
        return self._create_function()


class PerPartitionCursor(DeclarativeCursor):
    """
    Manages state per partition when a stream has many partitions, to prevent data loss or duplication.

    **Partition Limitation and Limit Reached Logic**

    - **DEFAULT_MAX_PARTITIONS_NUMBER**: The maximum number of partitions to keep in memory (default is 10,000).
    - **_cursor_per_partition**: An ordered dictionary that stores cursors for each partition.
    - **_over_limit**: A counter that increments each time an oldest partition is removed when the limit is exceeded.

    The class ensures that the number of partitions tracked does not exceed the `DEFAULT_MAX_PARTITIONS_NUMBER` to prevent excessive memory usage.

    - When the number of partitions exceeds the limit, the oldest partitions are removed from `_cursor_per_partition`, and `_over_limit` is incremented accordingly.
    - The `limit_reached` method returns `True` when `_over_limit` exceeds `DEFAULT_MAX_PARTITIONS_NUMBER`, indicating that the global cursor should be used instead of per-partition cursors.

    This approach avoids unnecessary switching to a global cursor due to temporary spikes in partition counts, ensuring that switching is only done when a sustained high number of partitions is observed.
    """

    DEFAULT_MAX_PARTITIONS_NUMBER = 10000
    _NO_STATE: Mapping[str, Any] = {}
    _NO_CURSOR_STATE: Mapping[str, Any] = {}
    _KEY = 0
    _VALUE = 1
    _state_to_migrate_from: Mapping[str, Any] = {}

    def __init__(self, cursor_factory: CursorFactory, partition_router: PartitionRouter):
        self._cursor_factory = cursor_factory
        self._partition_router = partition_router
        # The dict is ordered to ensure that once the maximum number of partitions is reached,
        # the oldest partitions can be efficiently removed, maintaining the most recent partitions.
        self._cursor_per_partition: OrderedDict[str, DeclarativeCursor] = OrderedDict()
        self._over_limit = 0
        self._partition_serializer = PerPartitionKeySerializer()

    def stream_slices(self) -> Iterable[StreamSlice]:
        slices = self._partition_router.stream_slices()
        for partition in slices:
            yield from self.generate_slices_from_partition(partition)

    def generate_slices_from_partition(self, partition: StreamSlice) -> Iterable[StreamSlice]:
        # Ensure the maximum number of partitions is not exceeded
        self._ensure_partition_limit()

        cursor = self._cursor_per_partition.get(self._to_partition_key(partition.partition))
        if not cursor:
            partition_state = self._state_to_migrate_from if self._state_to_migrate_from else self._NO_CURSOR_STATE
            cursor = self._create_cursor(partition_state)
            self._cursor_per_partition[self._to_partition_key(partition.partition)] = cursor

<<<<<<< HEAD
        for cursor_slice in cursor.stream_slices():
            yield StreamSlice(partition=partition, cursor_slice=cursor_slice)
=======
            for cursor_slice in cursor.stream_slices():
                yield StreamSlice(partition=partition, cursor_slice=cursor_slice, extra_fields=partition.extra_fields)
>>>>>>> 569ed5c4

    def _ensure_partition_limit(self) -> None:
        """
        Ensure the maximum number of partitions is not exceeded. If so, the oldest added partition will be dropped.
        """
        while len(self._cursor_per_partition) > self.DEFAULT_MAX_PARTITIONS_NUMBER - 1:
            self._over_limit += 1
            oldest_partition = self._cursor_per_partition.popitem(last=False)[0]  # Remove the oldest partition
            logger.warning(
                f"The maximum number of partitions has been reached. Dropping the oldest partition: {oldest_partition}. Over limit: {self._over_limit}."
            )

    def limit_reached(self) -> bool:
        return self._over_limit > self.DEFAULT_MAX_PARTITIONS_NUMBER

    def set_initial_state(self, stream_state: StreamState) -> None:
        """
        Set the initial state for the cursors.

        This method initializes the state for each partition cursor using the provided stream state.
        If a partition state is provided in the stream state, it will update the corresponding partition cursor with this state.

        Additionally, it sets the parent state for partition routers that are based on parent streams. If a partition router
        does not have parent streams, this step will be skipped due to the default PartitionRouter implementation.

        Args:
            stream_state (StreamState): The state of the streams to be set. The format of the stream state should be:
                {
                    "states": [
                        {
                            "partition": {
                                "partition_key": "value"
                            },
                            "cursor": {
                                "last_updated": "2023-05-27T00:00:00Z"
                            }
                        }
                    ],
                    "parent_state": {
                        "parent_stream_name": {
                            "last_updated": "2023-05-27T00:00:00Z"
                        }
                    }
                }
        """
        if not stream_state:
            return

        if "states" not in stream_state:
            # We assume that `stream_state` is in a global format that can be applied to all partitions.
            # Example: {"global_state_format_key": "global_state_format_value"}
            self._state_to_migrate_from = stream_state

        else:
            for state in stream_state["states"]:
                self._cursor_per_partition[self._to_partition_key(state["partition"])] = self._create_cursor(state["cursor"])

            # set default state for missing partitions if it is per partition with fallback to global
            if "state" in stream_state:
                self._state_to_migrate_from = stream_state["state"]

        # Set parent state for partition routers based on parent streams
        self._partition_router.set_initial_state(stream_state)

    def observe(self, stream_slice: StreamSlice, record: Record) -> None:
        self._cursor_per_partition[self._to_partition_key(stream_slice.partition)].observe(
            StreamSlice(partition={}, cursor_slice=stream_slice.cursor_slice), record
        )

    def close_slice(self, stream_slice: StreamSlice, *args: Any) -> None:
        try:
            self._cursor_per_partition[self._to_partition_key(stream_slice.partition)].close_slice(
                StreamSlice(partition={}, cursor_slice=stream_slice.cursor_slice), *args
            )
        except KeyError as exception:
            raise ValueError(
                f"Partition {str(exception)} could not be found in current state based on the record. This is unexpected because "
                f"we should only update state for partitions that were emitted during `stream_slices`"
            )

    def get_stream_state(self) -> StreamState:
        states = []
        for partition_tuple, cursor in self._cursor_per_partition.items():
            cursor_state = cursor.get_stream_state()
            if cursor_state:
                states.append(
                    {
                        "partition": self._to_dict(partition_tuple),
                        "cursor": cursor_state,
                    }
                )
        state: dict[str, Any] = {"states": states}

        parent_state = self._partition_router.get_stream_state()
        if parent_state:
            state["parent_state"] = parent_state
        return state

    def _get_state_for_partition(self, partition: Mapping[str, Any]) -> Optional[StreamState]:
        cursor = self._cursor_per_partition.get(self._to_partition_key(partition))
        if cursor:
            return cursor.get_stream_state()

        return None

    @staticmethod
    def _is_new_state(stream_state: Mapping[str, Any]) -> bool:
        return not bool(stream_state)

    def _to_partition_key(self, partition: Mapping[str, Any]) -> str:
        return self._partition_serializer.to_partition_key(partition)

    def _to_dict(self, partition_key: str) -> Mapping[str, Any]:
        return self._partition_serializer.to_partition(partition_key)

    def select_state(self, stream_slice: Optional[StreamSlice] = None) -> Optional[StreamState]:
        if not stream_slice:
            raise ValueError("A partition needs to be provided in order to extract a state")

        if not stream_slice:
            return None

        return self._get_state_for_partition(stream_slice.partition)

    def _create_cursor(self, cursor_state: Any) -> DeclarativeCursor:
        cursor = self._cursor_factory.create()
        cursor.set_initial_state(cursor_state)
        return cursor

    def get_request_params(
        self,
        *,
        stream_state: Optional[StreamState] = None,
        stream_slice: Optional[StreamSlice] = None,
        next_page_token: Optional[Mapping[str, Any]] = None,
    ) -> Mapping[str, Any]:
        if stream_slice:
            return self._partition_router.get_request_params(  # type: ignore # this always returns a mapping
                stream_state=stream_state,
                stream_slice=StreamSlice(partition=stream_slice.partition, cursor_slice={}),
                next_page_token=next_page_token,
            ) | self._cursor_per_partition[self._to_partition_key(stream_slice.partition)].get_request_params(
                stream_state=stream_state,
                stream_slice=StreamSlice(partition={}, cursor_slice=stream_slice.cursor_slice),
                next_page_token=next_page_token,
            )
        else:
            raise ValueError("A partition needs to be provided in order to get request params")

    def get_request_headers(
        self,
        *,
        stream_state: Optional[StreamState] = None,
        stream_slice: Optional[StreamSlice] = None,
        next_page_token: Optional[Mapping[str, Any]] = None,
    ) -> Mapping[str, Any]:
        if stream_slice:
            return self._partition_router.get_request_headers(  # type: ignore # this always returns a mapping
                stream_state=stream_state,
                stream_slice=StreamSlice(partition=stream_slice.partition, cursor_slice={}),
                next_page_token=next_page_token,
            ) | self._cursor_per_partition[self._to_partition_key(stream_slice.partition)].get_request_headers(
                stream_state=stream_state,
                stream_slice=StreamSlice(partition={}, cursor_slice=stream_slice.cursor_slice),
                next_page_token=next_page_token,
            )
        else:
            raise ValueError("A partition needs to be provided in order to get request headers")

    def get_request_body_data(
        self,
        *,
        stream_state: Optional[StreamState] = None,
        stream_slice: Optional[StreamSlice] = None,
        next_page_token: Optional[Mapping[str, Any]] = None,
    ) -> Union[Mapping[str, Any], str]:
        if stream_slice:
            return self._partition_router.get_request_body_data(  # type: ignore # this always returns a mapping
                stream_state=stream_state,
                stream_slice=StreamSlice(partition=stream_slice.partition, cursor_slice={}),
                next_page_token=next_page_token,
            ) | self._cursor_per_partition[self._to_partition_key(stream_slice.partition)].get_request_body_data(
                stream_state=stream_state,
                stream_slice=StreamSlice(partition={}, cursor_slice=stream_slice.cursor_slice),
                next_page_token=next_page_token,
            )
        else:
            raise ValueError("A partition needs to be provided in order to get request body data")

    def get_request_body_json(
        self,
        *,
        stream_state: Optional[StreamState] = None,
        stream_slice: Optional[StreamSlice] = None,
        next_page_token: Optional[Mapping[str, Any]] = None,
    ) -> Mapping[str, Any]:
        if stream_slice:
            return self._partition_router.get_request_body_json(  # type: ignore # this always returns a mapping
                stream_state=stream_state,
                stream_slice=StreamSlice(partition=stream_slice.partition, cursor_slice={}),
                next_page_token=next_page_token,
            ) | self._cursor_per_partition[self._to_partition_key(stream_slice.partition)].get_request_body_json(
                stream_state=stream_state,
                stream_slice=StreamSlice(partition={}, cursor_slice=stream_slice.cursor_slice),
                next_page_token=next_page_token,
            )
        else:
            raise ValueError("A partition needs to be provided in order to get request body json")

    def should_be_synced(self, record: Record) -> bool:
        return self._get_cursor(record).should_be_synced(self._convert_record_to_cursor_record(record))

    def is_greater_than_or_equal(self, first: Record, second: Record) -> bool:
        if not first.associated_slice or not second.associated_slice:
            raise ValueError(f"Both records should have an associated slice but got {first.associated_slice} and {second.associated_slice}")
        if first.associated_slice.partition != second.associated_slice.partition:
            raise ValueError(
                f"To compare records, partition should be the same but got {first.associated_slice.partition} and {second.associated_slice.partition}"
            )

        return self._get_cursor(first).is_greater_than_or_equal(
            self._convert_record_to_cursor_record(first), self._convert_record_to_cursor_record(second)
        )

    @staticmethod
    def _convert_record_to_cursor_record(record: Record) -> Record:
        return Record(
            record.data,
            StreamSlice(partition={}, cursor_slice=record.associated_slice.cursor_slice) if record.associated_slice else None,
        )

    def _get_cursor(self, record: Record) -> DeclarativeCursor:
        if not record.associated_slice:
            raise ValueError("Invalid state as stream slices that are emitted should refer to an existing cursor")
        partition_key = self._to_partition_key(record.associated_slice.partition)
        if partition_key not in self._cursor_per_partition:
            raise ValueError("Invalid state as stream slices that are emitted should refer to an existing cursor")
        cursor = self._cursor_per_partition[partition_key]
        return cursor<|MERGE_RESOLUTION|>--- conflicted
+++ resolved
@@ -71,13 +71,8 @@
             cursor = self._create_cursor(partition_state)
             self._cursor_per_partition[self._to_partition_key(partition.partition)] = cursor
 
-<<<<<<< HEAD
         for cursor_slice in cursor.stream_slices():
-            yield StreamSlice(partition=partition, cursor_slice=cursor_slice)
-=======
-            for cursor_slice in cursor.stream_slices():
-                yield StreamSlice(partition=partition, cursor_slice=cursor_slice, extra_fields=partition.extra_fields)
->>>>>>> 569ed5c4
+            yield StreamSlice(partition=partition, cursor_slice=cursor_slice, extra_fields=partition.extra_fields)
 
     def _ensure_partition_limit(self) -> None:
         """
