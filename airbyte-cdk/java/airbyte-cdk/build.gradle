--- conflicted
+++ resolved
@@ -4,8 +4,6 @@
     id 'org.jetbrains.kotlin.jvm' version '1.9.22'
 }
 
-<<<<<<< HEAD
-=======
 final var cdkVersion = {
     var props = new Properties()
     file("core/src/main/resources/version.properties").withInputStream(props::load)
@@ -14,7 +12,6 @@
 
 
 
->>>>>>> ad227e56
 allprojects {
     apply plugin: 'java-library'
     apply plugin: 'maven-publish'
