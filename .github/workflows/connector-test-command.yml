name: Connector CI (Beta)

on:
  pull_request:
    types: [opened, synchronize, reopened]

  # Available as a reusable workflow
  # (https://docs.github.com/en/actions/sharing-automations/reusing-workflows)
  workflow_call:
    inputs:
      connector_name:
        type: string
        required: false
        description: >
          The name of the connector(s) to test.
          To test multiple connectors, use a newline-delimited
          or comma-separated list of connector names.

          If not provided, the workflow will try to infer the
          connector name from the PR title.

      repo:
        type: string
        required: false
        description: "The repository name"
      gitref:
        type: string
        required: false
        description: "The git reference (branch or tag)"
      comment-id:
        type: number
        required: false
        description: "The ID of the comment triggering the workflow"
      pr:
        type: number
        required: false
        description: "The pull request number, if applicable"

  # Available as a slash command and workflow dispatch
  workflow_dispatch:
    inputs:
      # Custom inputs for the connector test command:
      connector_name:
        required: false
        description: |
          The name of the connector(s) to test.
          To test multiple connectors, use a newline-delimited
          or comma-separated list of connector names.

          If not provided, the workflow will try to infer the
          connector name from the PR title.

      # Static args from the slash command dispatch:
      repo:
        required: false
        description: "The repository name"
      gitref:
        required: false
        description: "The git reference (branch or tag)"
      comment-id:
        required: false
        description: "The ID of the comment triggering the workflow"
      pr:
        required: false
        description: "The pull request number, if applicable"

jobs:
  generate-matrix:
    name: Generate Connector Matrix
    runs-on: ubuntu-24.04
    steps:
      - name: Get Connector List from Input
        if: inputs.connector_name
        run: |
          # If input is newline-delimited, translate to comma-delimited
          CONNECTORS=$(echo "${{ inputs.connector_name }}" | tr '\n' ',')
          echo "Found connectors input:\n${CONNECTORS}"
          echo "CONNECTORS=$CONNECTORS" >> $GITHUB_ENV

      - name: Checkout Current Branch
        if: ${{ ! inputs.connector_name }}
        uses: actions/checkout@v4
        with:
          fetch-depth: 0

      - name: Get Connector List from Changes
        if: ${{ ! inputs.connector_name }}
        run: |
          # Get modified connectors
          CONNECTORS=$(./poe-tasks/get-modified-connectors.sh)
          echo "Found connectors with changes:\n${CONNECTORS}"
          # Convert newlines → commas (and drop any trailing comma)
          CONNECTORS=$(printf '%s\n' "$CONNECTORS" \
            | tr '\n' ',' \
            | sed 's/,$//')
          echo "Converted to comma-delimited list: ${CONNECTORS}"
          echo CONNECTORS=${CONNECTORS} >> $GITHUB_ENV

      - name: Convert to JSON
        id: convert-matrix
        run: |
          # Check if CONNECTORS is empty
          if [ -z "$CONNECTORS" ]; then
            echo "No connectors modified. Setting matrix to empty string."
            echo "matrix=" >> $GITHUB_OUTPUT
            exit 0
          fi
          # quote each comma‑separated connector and rebuild the list in one step
          json_elements="\"${CONNECTORS//,/\",\"}\""
          json_output="{ \"connector\": [${json_elements}] }"
          echo "matrix=$json_output" | tee -a "$GITHUB_OUTPUT"

    outputs:
      connector-matrix: ${{ steps.convert-matrix.outputs.matrix }}

  connectors-test-matrix:
    needs: [generate-matrix]
<<<<<<< HEAD
    runs-on: ubuntu-20.04-8core # Custom runner, defined in GitHub org settings
    timeout-minutes: 60 # 1 hour
    # bigger machine?
    # why are tests timing out and where?
=======
    runs-on: linux-24.04-large # Custom runner, defined in GitHub org settings
    timeout-minutes: 60 # 1 hour
>>>>>>> 19dc001d
    env:
      GCP_GSM_CREDENTIALS: ${{ secrets.GCP_GSM_CREDENTIALS }}
    if: ${{ needs.generate-matrix.outputs.connector-matrix != '' }}
    strategy:
      matrix: ${{ fromJson(needs.generate-matrix.outputs.connector-matrix) }}
      max-parallel: 5 # Limit number of parallel jobs
      fail-fast: false # Don't stop on first failure
    name: Test ${{ matrix.connector }} Connector
    steps:
      - name: Checkout Airbyte
        uses: actions/checkout@v4
        with:
          # Java `integrationTestJava` Gradle task still calls Airbyte-CI, which fails on a detached head.
          # TODO: Remove the Airbyte-CI dependency for running java integration tests.
          ref: ${{ github.head_ref }}
          fetch-depth: 1

      # Java deps
      - uses: actions/setup-java@v4
        with:
          distribution: zulu
          java-version: 21
          cache: gradle

      - uses: gradle/actions/setup-gradle@v3
        with:
          cache-read-only: false
          cache-write-only: false

      # Python deps
      - name: Set up Python
        uses: actions/setup-python@v5
        with:
          python-version: "3.11"
          check-latest: true
          update-environment: true
      - name: Install and configure Poetry
        uses: snok/install-poetry@v1
        with:
          version: 1.8.5

      - name: Install the latest version of uv
        uses: astral-sh/setup-uv@v6

      - name: Install system dependencies
        run: |
          sudo apt-get update
          sudo apt-get install -y \
            build-essential \
            libssl-dev \
            libffi-dev \
            python3-dev

      - name: Install Poe and Dev Dependencies
        run: |
          # Install Poe so we can run the connector tasks:
          uv tool install poethepoet

          # These should be included as dev dependencies in the connector, but
          # for many connectors they are undeclared:
          uv tool install ruff
          uv tool install pytest
          uv tool install mypy

      - name: Get Connector Language
        id: get-language
        continue-on-error: true # Will fail for now (null output) for manifest-only connectors
        run: |
          echo "LANGUAGE=$(poe -qq connector ${{ matrix.connector }} '-qq get-language')" >> $GITHUB_OUTPUT

      - name: Install connector dependencies
        if: ${{ steps.get-language.outputs.LANGUAGE }}
        run: |
          poe connector ${{ matrix.connector }} install

      - name: Fetch connector secrets
        if: ${{ steps.get-language.outputs.LANGUAGE }}
        run: |
          python -m pip install --upgrade pip
          python -m pip install pipx
          pipx run airbyte-cdk[dev] secrets fetch \
            --connector-name=${{ matrix.connector }} \
            --print-ci-secrets-masks

      - name: Run Unit Tests
        if: ${{ steps.get-language.outputs.LANGUAGE }}
        run: |
          poe connector ${{ matrix.connector }} test-unit-tests

      - name: Run Integration Tests
        if: ${{ steps.get-language.outputs.LANGUAGE }}
        run: |
          poe connector ${{ matrix.connector }} test-integration-tests

      - name: Publish Test Results
        uses: EnricoMi/publish-unit-test-result-action@v2
        if: always()
        with:
          check_name: "`${{ matrix.connector }}` Connector Test Results"
          files: |
            airbyte-integrations/connectors/${{ matrix.connector }}/build/test-results/**/*.xml

  test-summary:
    name: Connector Test Summary Check
    needs: [connectors-test-matrix]
    runs-on: ubuntu-24.04
    steps:
      - name: Report Test Summary
        run: echo "✅ All connector tests completed successfully."

  test-summary-noop:
    name: Connector Test Summary Check
    needs: [generate-matrix]
    if: ${{ ! needs.generate-matrix.outputs.connector-matrix }}
    runs-on: ubuntu-24.04
    steps:
      - name: Report Test Summary
        run: echo "🟦 No connectors updated. All good here."

  # Lint and format checks

  connectors-lint-matrix:
    needs: [generate-matrix]
    runs-on: ubuntu-24.04
    if: ${{ needs.generate-matrix.outputs.connector-matrix }}
    strategy:
      matrix: ${{ fromJson(needs.generate-matrix.outputs.connector-matrix) }}
      max-parallel: 10 # Limit number of parallel jobs
    name: Lint ${{ matrix.connector }} Connector
    steps:
      - name: Checkout Airbyte
        uses: actions/checkout@v4
        with:
          fetch-depth: 1

      # Java deps
      - uses: actions/setup-java@v4
        with:
          distribution: zulu
          java-version: 21
          cache: gradle

      - uses: gradle/actions/setup-gradle@v3
        with:
          cache-read-only: false
          cache-write-only: false

      # Python deps
      - name: Set up Python
        uses: actions/setup-python@v5
        with:
          python-version: "3.11"
          check-latest: true
          update-environment: true
      - name: Install and configure Poetry
        uses: snok/install-poetry@v1
        with:
          version: 1.8.5

      - name: Install the latest version of uv
        uses: astral-sh/setup-uv@v6

      - name: Install system dependencies
        run: |
          sudo apt-get update
          sudo apt-get install -y \
            build-essential \
            libssl-dev \
            libffi-dev \
            python3-dev

      - name: Install Poe and Dev Dependencies
        run: |
          # Install Poe so we can run the connector tasks:
          uv tool install poethepoet

          # These should be included as dev dependencies in the connector, but
          # for many connectors they are undeclared:
          uv tool install ruff
          uv tool install pytest
          uv tool install mypy

      - name: Get Connector Language
        id: get-language
        continue-on-error: true # Will fail for now (null output) for manifest-only connectors
        run: |
          echo "LANGUAGE=$(poe -qq connector ${{ matrix.connector }} '-qq get-language')" >> $GITHUB_OUTPUT

      - name: Install connector dependencies
        if: ${{ steps.get-language.outputs.LANGUAGE }}
        run: |
          poe connector ${{ matrix.connector }} install

      - name: Run format-check
        if: ${{ steps.get-language.outputs.LANGUAGE }}
        run: |
          poe connector ${{ matrix.connector }} format-check

      - name: Run lint check (info only)
        if: ${{ steps.get-language.outputs.LANGUAGE }}
        run: |
          poe connector ${{ matrix.connector }} lint-check
        # Most connectors can't pass lint checks, so this is non-blocking for now
        continue-on-error: true

  lint-summary:
    name: Connector Lint Summary Check
    needs: [connectors-lint-matrix]
    runs-on: ubuntu-24.04
    steps:
      - name: Report Lint Summary
        run: echo "✅ All connectors lint checks completed successfully."

  lint-summary-noop:
    name: Connector Test Summary Check
    needs: [generate-matrix]
    if: ${{ ! needs.generate-matrix.outputs.connector-matrix }}
    runs-on: ubuntu-24.04
    steps:
      - name: Report Lint Summary
        run: echo "🟦 No connectors updated. All good here."<|MERGE_RESOLUTION|>--- conflicted
+++ resolved
@@ -115,15 +115,8 @@
 
   connectors-test-matrix:
     needs: [generate-matrix]
-<<<<<<< HEAD
-    runs-on: ubuntu-20.04-8core # Custom runner, defined in GitHub org settings
-    timeout-minutes: 60 # 1 hour
-    # bigger machine?
-    # why are tests timing out and where?
-=======
     runs-on: linux-24.04-large # Custom runner, defined in GitHub org settings
     timeout-minutes: 60 # 1 hour
->>>>>>> 19dc001d
     env:
       GCP_GSM_CREDENTIALS: ${{ secrets.GCP_GSM_CREDENTIALS }}
     if: ${{ needs.generate-matrix.outputs.connector-matrix != '' }}
