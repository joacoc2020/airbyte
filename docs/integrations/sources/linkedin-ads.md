# LinkedIn Ads

This page contains the setup guide and reference information for the LinkedIn Ads source connector.

## Prerequisites

- A LinkedIn Ads account with permission to access data from accounts you want to sync.

## Setup guide

<!-- env:cloud -->

We recommend using **Oauth2.0** authentication for Airbyte Cloud, as this significantly simplifies the setup process, and allows you to authenticate your account directly from the Airbyte UI.

<!-- /env:cloud -->

<!-- env:oss -->

### Set up LinkedIn Ads authentication (Airbyte Open Source)

To authenticate the connector in Airbyte Open Source, you will need to create a Linkedin developer application and obtain one of the following credentials:

1. OAuth2.0 credentials, consisting of:

   - Client ID
   - Client Secret
   - Refresh Token (expires after 12 months)

2. Access Token (expires after 60 days)

You can follow the steps laid out below to create the application and obtain the necessary credentials. For an overview of the LinkedIn authentication process, see the [official documentation](https://learn.microsoft.com/en-us/linkedin/shared/authentication/authentication?context=linkedin%2Fcontext).

#### Create a LinkedIn developer application

1. [Log in to LinkedIn](https://developer.linkedin.com/) with a developer account.
2. Navigate to the [Apps page](https://www.linkedin.com/developers/apps) and click the **Create App** icon. Fill in the fields below:

   1. For **App Name**, enter a name.
   2. For **LinkedIn Page**, enter your company's name or LinkedIn Company Page URL.
   3. For **Privacy policy URL**, enter the link to your company's privacy policy.
   4. For **App logo**, upload your company's logo.
   5. Check **I have read and agree to these terms**, then click **Create App**. LinkedIn redirects you to a page showing the details of your application.

3. You can verify your app using the following steps:

   1. Click the **Settings** tab. On the **App Settings** section, click **Verify** under **Company**. A popup window will be displayed. To generate the verification URL, click on **Generate URL**, then copy and send the URL to the Page Admin (this may be you). Click on **I'm done**. If you are the administrator of your Page, simply run the URL in a new tab (if not, an administrator will have to do the next step). Click on **Verify**.

   2. To display the Products page, click the **Product** tab. For **Marketing Developer Platform**, click **Request access**. A popup window will be displayed. Review and Select **I have read and agree to these terms**. Finally, click **Request access**.

#### Authorize your app

1. To authorize your application, click the **Auth** tab. Copy the **Client ID** and **Client Secret** (click the open eye icon to reveal the client secret). In the **Oauth 2.0 settings**, click the pencil icon and provide a redirect URL for your app.

2. Click the **OAuth 2.0 tools** link in the **Understanding authentication and OAuth 2.0** section on the right side of the page.
3. Click **Create token**.
4. Select the scopes you want to use for your app. We recommend using the following scopes:
   - `r_emailaddress`
   - `r_liteprofile`
   - `r_ads`
   - `r_ads_reporting`
   - `r_organization_social`
5. Click **Request access token**. You will be redirected to an authorization page. Use your LinkedIn credentials to log in and authorize your app and obtain your **Access Token** and **Refresh Token**.

:::caution
These tokens will not be displayed again, so make sure to copy them and store them securely.
:::

:::tip
If either of your tokens expire, you can generate new ones by returning to LinkedIn's [Token Generator](https://www.linkedin.com/developers/tools/oauth/token-generator). You can also check on the status of your tokens using the [Token Inspector](https://www.linkedin.com/developers/tools/oauth/token-inspector).
:::

<!-- /env:oss -->

### Set up the LinkedIn Ads connector in Airbyte

1. [Log in to your Airbyte Cloud](https://cloud.airbyte.com/workspaces) or Airbyte Open Source account.
2. In the left navigation bar, click **Sources**. In the top-right corner, click **+ New source**.
3. Find and select **LinkedIn Ads** from the list of available sources.
4. For **Source name**, enter a name for the LinkedIn Ads connector.
5. To authenticate:

<!-- env:cloud -->

#### For Airbyte Cloud

- Select **OAuth2.0** from the Authentication dropdown, then click **Authenticate your LinkedIn Ads account**. Sign in to your account and click **Allow**.
<!-- /env:cloud -->

<!-- env:oss -->

#### For Airbyte Open Source

- Select an option from the Authentication dropdown:
  1. **OAuth2.0:** Enter your **Client ID**, **Client Secret** and **Refresh Token**. Please note that the refresh token expires after 12 months.
  2. **Access Token:** Enter your **Access Token**. Please note that the access token expires after 60 days.
  <!-- /env:oss -->

6. For **Start Date**, use the provided datepicker or enter a date programmatically in the format YYYY-MM-DD. Any data before this date will not be replicated.
7. (Optional) For **Account IDs**, you may optionally provide a space separated list of Account IDs to pull data from. If you do not specify any account IDs, the connector will replicate data from all accounts accessible using your credentials.
8. (Optional) For **Custom Ad Analytics Reports**, you may optionally provide one or more custom reports to query the LinkedIn Ads API for. By defining custom reports, you can better align the data pulled form LinkedIn Ads with your particular needs. To add a custom report:
   1. Click on **Add**.
   2. Enter a **Report Name**. This will be used as the stream name during replication.
   3. Select a **Pivot Category** from the dropdown. This defines the main dimension by which the report data will be grouped or segmented.
   4. Select a **Time Granularity** to group the data in your report by time. The options are:
      - `ALL`: Data is not grouped by time, providing a cumulative view.
      - `DAILY`: Returns data grouped by day. Useful for closely monitoring short-term changes and effects.
      - `MONTHLY`: Returns data grouped by month. Ideal for evaluating monthly goals or observing seasonal patterns.
      - `YEARLY`: Returns data grouped by year. Ideal for high-level analysis of long-term trends and year-over-year comparisons.
9. Click **Set up source** and wait for the tests to complete.
<!-- /env:cloud -->

## Supported sync modes

The LinkedIn Ads source connector supports the following [sync modes](https://docs.airbyte.com/cloud/core-concepts#connection-sync-modes):

- [Full Refresh - Overwrite](https://docs.airbyte.com/understanding-airbyte/connections/full-refresh-overwrite/)
- [Full Refresh - Append](https://docs.airbyte.com/understanding-airbyte/connections/full-refresh-append)
- [Incremental Sync - Append](https://docs.airbyte.com/understanding-airbyte/connections/incremental-append)
- [Incremental Sync - Append + Deduped](https://docs.airbyte.com/understanding-airbyte/connections/incremental-append-deduped)

## Supported streams

- [Accounts](https://learn.microsoft.com/en-us/linkedin/marketing/integrations/ads/account-structure/create-and-manage-accounts?tabs=http&view=li-lms-2023-05#search-for-accounts)
- [Account Users](https://learn.microsoft.com/en-us/linkedin/marketing/integrations/ads/account-structure/create-and-manage-account-users?tabs=http&view=li-lms-2023-05#find-ad-account-users-by-accounts)
- [Campaign Groups](https://learn.microsoft.com/en-us/linkedin/marketing/integrations/ads/account-structure/create-and-manage-campaign-groups?tabs=http&view=li-lms-2023-05#search-for-campaign-groups)
- [Campaigns](https://learn.microsoft.com/en-us/linkedin/marketing/integrations/ads/account-structure/create-and-manage-campaigns?tabs=http&view=li-lms-2023-05#search-for-campaigns)
- [Creatives](https://learn.microsoft.com/en-us/linkedin/marketing/integrations/ads/account-structure/create-and-manage-creatives?tabs=http%2Chttp-update-a-creative&view=li-lms-2023-05#search-for-creatives)
- [Conversions](https://learn.microsoft.com/en-us/linkedin/marketing/integrations/ads-reporting/conversion-tracking?view=li-lms-2023-05&tabs=curl#find-conversions-by-ad-account)
- [Ad Analytics by Campaign](https://learn.microsoft.com/en-us/linkedin/marketing/integrations/ads-reporting/ads-reporting?tabs=curl&view=li-lms-2023-05#ad-analytics)
- [Ad Analytics by Creative](https://learn.microsoft.com/en-us/linkedin/marketing/integrations/ads-reporting/ads-reporting?tabs=curl&view=li-lms-2023-05#ad-analytics)
- [Ad Analytics by Impression Device](https://learn.microsoft.com/en-us/linkedin/marketing/integrations/ads-reporting/ads-reporting?tabs=curl&view=li-lms-2023-05#ad-analytics)
- [Ad Analytics by Member Company Size](https://learn.microsoft.com/en-us/linkedin/marketing/integrations/ads-reporting/ads-reporting?tabs=curl&view=li-lms-2023-05#ad-analytics)
- [Ad Analytics by Member Country](https://learn.microsoft.com/en-us/linkedin/marketing/integrations/ads-reporting/ads-reporting?tabs=curl&view=li-lms-2023-05#ad-analytics)
- [Ad Analytics by Member Job Function](https://learn.microsoft.com/en-us/linkedin/marketing/integrations/ads-reporting/ads-reporting?tabs=curl&view=li-lms-2023-05#ad-analytics)
- [Ad Analytics by Member Job Title](https://learn.microsoft.com/en-us/linkedin/marketing/integrations/ads-reporting/ads-reporting?tabs=curl&view=li-lms-2023-05#ad-analytics)
- [Ad Analytics by Member Industry](https://learn.microsoft.com/en-us/linkedin/marketing/integrations/ads-reporting/ads-reporting?tabs=curl&view=li-lms-2023-05#ad-analytics)
- [Ad Analytics by Member Region](https://learn.microsoft.com/en-us/linkedin/marketing/integrations/ads-reporting/ads-reporting?tabs=curl&view=li-lms-2023-05#ad-analytics)
- [Ad Analytics by Member Company](https://learn.microsoft.com/en-us/linkedin/marketing/integrations/ads-reporting/ads-reporting?tabs=curl&view=li-lms-2023-05#ad-analytics)

:::info

For Ad Analytics Streams such as `Ad Analytics by Campaign` and `Ad Analytics by Creative`, the `pivot` column name is renamed to `pivotValue` to handle the data normalization correctly and avoid name conflicts with certain destinations. This field contains the ID of the associated entity as a [URN](https://learn.microsoft.com/en-us/linkedin/shared/api-guide/concepts/urns). Please refer to the [LinkedIn documentation](https://learn.microsoft.com/en-us/linkedin/marketing/urn-resolution?view=li-lms-2023-05) for the format of the URN value for the Ad Analytics streams.

:::

## Performance considerations

LinkedIn Ads has Official Rate Limits for API Usage, [more information here](https://docs.microsoft.com/en-us/linkedin/shared/api-guide/concepts/rate-limits?context=linkedin/marketing/context). Rate limited requests will receive a 429 response. These limits reset at midnight UTC every day. In rare cases, LinkedIn may also return a 429 response as part of infrastructure protection. API service will return to normal automatically. In such cases, you will receive the following error message:

```text
"Caught retriable error '<some_error> or null' after <some_number> tries. Waiting <some_number> seconds then retrying..."
```

This is expected when the connector hits the 429 - Rate Limit Exceeded HTTP Error. If the maximum available API requests capacity is reached, you will have the following message:

```text
"Max try rate limit exceeded..."
```

After 5 unsuccessful attempts - the connector will stop the sync operation. In such cases check your Rate Limits [on this page](https://www.linkedin.com/developers/apps) &gt; Choose your app &gt; Analytics.

## Data type map

| Integration Type | Airbyte Type | Notes                       |
|:-----------------|:-------------|:----------------------------|
| `number`         | `number`     | float number                |
| `integer`        | `integer`    | whole number                |
| `date`           | `string`     | FORMAT YYYY-MM-DD           |
| `datetime`       | `string`     | FORMAT YYYY-MM-DDThh:mm: ss |
| `array`          | `array`      |                             |
| `boolean`        | `boolean`    | True/False                  |
| `string`         | `string`     |                             |

## Changelog

<details>
  <summary>Expand to review</summary>

| Version | Date       | Pull Request                                             | Subject                                                                                                         |
<<<<<<< HEAD
|:--------|:-----------|:---------------------------------------------------------|:----------------------------------------------------------------------------------------------------------------|
| 3.0.0   | 2024-06-07 | [38314](https://github.com/airbytehq/airbyte/pull/38314) | Migrate to low-code                                                                                             |
| 2.1.3   | 2024-06-06 | [39240](https://github.com/airbytehq/airbyte/pull/39240) | [autopull] Upgrade base image to v1.2.2                                                                         |
| 2.1.2   | 2024-05-07 | [36648](https://github.com/airbytehq/airbyte/pull/36648) | Schema descriptions                                                                                             |
| 2.1.1   | 2024-05-07 | [38013](https://github.com/airbytehq/airbyte/pull/38013) | Fix an issue where the `Accounts` stream did not correctly handle provided account IDs                          |
| 2.1.0   | 2024-04-30 | [37573](https://github.com/airbytehq/airbyte/pull/37573) | Update API version to `202404`; add cursor-based pagination                                                     |
| 2.0.0   | 2024-04-24 | [37531](https://github.com/airbytehq/airbyte/pull/37531) | Change primary key for Analytics Streams                                                                        |
| 1.0.1   | 2024-03-28 | [34152](https://github.com/airbytehq/airbyte/pull/34152) | Proceed pagination if return less than expected                                                                 |
| 1.0.0   | 2024-04-10 | [36927](https://github.com/airbytehq/airbyte/pull/36927) | Update primary key for Analytics Streams                                                                        |
| 0.8.0   | 2024-03-19 | [36267](https://github.com/airbytehq/airbyte/pull/36267) | Pin airbyte-cdk version to `^0`                                                                                 |
| 0.7.0   | 2024-02-20 | [35465](https://github.com/airbytehq/airbyte/pull/35465) | Per-error reporting and continue sync on stream failures                                                        |
| 0.6.8   | 2024-02-09 | [35086](https://github.com/airbytehq/airbyte/pull/35086) | Manage dependencies with Poetry                                                                                 |
| 0.6.7   | 2024-01-11 | [34152](https://github.com/airbytehq/airbyte/pull/34152) | Prepare for airbyte-lib                                                                                         |
| 0.6.6   | 2024-01-15 | [34222](https://github.com/airbytehq/airbyte/pull/34222) | Use stream slices for Analytics streams                                                                         |
| 0.6.5   | 2023-12-15 | [33530](https://github.com/airbytehq/airbyte/pull/33530) | Fix typo in `Pivot Category` list                                                                               |
| 0.6.4   | 2023-10-19 | [31599](https://github.com/airbytehq/airbyte/pull/31599) | Base image migration: remove Dockerfile and use the python-connector-base image                                 |
| 0.6.3   | 2023-10-13 | [31396](https://github.com/airbytehq/airbyte/pull/31396) | Fix pagination for reporting                                                                                    |
| 0.6.2   | 2023-08-23 | [31221](https://github.com/airbytehq/airbyte/pull/31221) | Increase max time between messages to 24 hours                                                                  |
| 0.6.1   | 2023-08-23 | [29600](https://github.com/airbytehq/airbyte/pull/29600) | Update field descriptions                                                                                       |
| 0.6.0   | 2023-08-22 | [29721](https://github.com/airbytehq/airbyte/pull/29721) | Add `Conversions` stream                                                                                        |
| 0.5.0   | 2023-08-14 | [29175](https://github.com/airbytehq/airbyte/pull/29175) | Add Custom report Constructor                                                                                   |
| 0.4.0   | 2023-08-08 | [29175](https://github.com/airbytehq/airbyte/pull/29175) | Add analytics streams                                                                                           |
| 0.3.1   | 2023-08-08 | [29189](https://github.com/airbytehq/airbyte/pull/29189) | Fix empty accounts field                                                                                        |
| 0.3.0   | 2023-08-07 | [29045](https://github.com/airbytehq/airbyte/pull/29045) | Add new fields to schemas; convert datetime fields to `rfc3339`                                                 |
| 0.2.1   | 2023-05-30 | [26780](https://github.com/airbytehq/airbyte/pull/26780) | Reduce records limit for Creatives Stream                                                                       |
| 0.2.0   | 2023-05-23 | [26372](https://github.com/airbytehq/airbyte/pull/26372) | Migrate to LinkedIn API version: May 2023                                                                       |
| 0.1.16  | 2023-05-24 | [26512](https://github.com/airbytehq/airbyte/pull/26512) | Removed authSpecification from spec.json in favour of advancedAuth                                              |
| 0.1.15  | 2023-02-13 | [22940](https://github.com/airbytehq/airbyte/pull/22940) | Specified date formatting in specification                                                                      |
| 0.1.14  | 2023-02-03 | [22361](https://github.com/airbytehq/airbyte/pull/22361) | Turn on default HttpAvailabilityStrategy                                                                        |
| 0.1.13  | 2023-01-27 | [22013](https://github.com/airbytehq/airbyte/pull/22013) | For adDirectSponsoredContents stream skip accounts which are part of organization                               |
| 0.1.12  | 2022-10-18 | [18111](https://github.com/airbytehq/airbyte/pull/18111) | For adDirectSponsoredContents stream skip accounts which are part of organization                               |
| 0.1.11  | 2022-10-07 | [17724](https://github.com/airbytehq/airbyte/pull/17724) | Retry 429/5xx errors when refreshing access token                                                               |
| 0.1.10  | 2022-09-28 | [17326](https://github.com/airbytehq/airbyte/pull/17326) | Migrate to per-stream states.                                                                                   |
| 0.1.9   | 2022-07-21 | [14924](https://github.com/airbytehq/airbyte/pull/14924) | Remove `additionalProperties` field from schemas                                                                |
| 0.1.8   | 2022-06-07 | [13495](https://github.com/airbytehq/airbyte/pull/13495) | Fixed `base-normalization` issue on `Destination Redshift` caused by wrong casting of `pivot` column            |
| 0.1.7   | 2022-05-04 | [12482](https://github.com/airbytehq/airbyte/pull/12482) | Update input configuration copy                                                                                 |
| 0.1.6   | 2022-04-04 | [11690](https://github.com/airbytehq/airbyte/pull/11690) | Small documentation corrections                                                                                 |
| 0.1.5   | 2021-12-21 | [8984](https://github.com/airbytehq/airbyte/pull/8984)   | Update connector fields title/description                                                                       |
| 0.1.4   | 2021-12-02 | [8382](https://github.com/airbytehq/airbyte/pull/8382)   | Modify log message in rate-limit cases                                                                          |
| 0.1.3   | 2021-11-11 | [7839](https://github.com/airbytehq/airbyte/pull/7839)   | Added OAuth support                                                                                             |
| 0.1.2   | 2021-11-08 | [7499](https://github.com/airbytehq/airbyte/pull/7499)   | Remove base-python dependencies                                                                                 |
| 0.1.1   | 2021-10-02 | [6610](https://github.com/airbytehq/airbyte/pull/6610)   | Fix for `Campaigns/targetingCriteria` transformation, coerced `Creatives/variables/values` to string by default |
| 0.1.0   | 2021-09-05 | [5285](https://github.com/airbytehq/airbyte/pull/5285)   | Initial release of Native LinkedIn Ads connector for Airbyte                                                    |
=======
| :------ | :--------- | :------------------------------------------------------- | :-------------------------------------------------------------------------------------------------------------- |
| 2.1.4 | 2024-06-16 | [00000](https://github.com/airbytehq/airbyte/pull/00000) | Fix README commands, change spec from json to yaml, fix schema states to object |
| 2.1.3 | 2024-06-06 | [39240](https://github.com/airbytehq/airbyte/pull/39240) | [autopull] Upgrade base image to v1.2.2 |
| 2.1.2 | 2024-05-07 | [36648](https://github.com/airbytehq/airbyte/pull/36648) | Schema descriptions |
| 2.1.1 | 2024-05-07 | [38013](https://github.com/airbytehq/airbyte/pull/38013) | Fix an issue where the `Accounts` stream did not correctly handle provided account IDs |
| 2.1.0 | 2024-04-30 | [37573](https://github.com/airbytehq/airbyte/pull/37573) | Update API version to `202404`; add cursor-based pagination |
| 2.0.0 | 2024-04-24 | [37531](https://github.com/airbytehq/airbyte/pull/37531) | Change primary key for Analytics Streams |
| 1.0.1 | 2024-03-28 | [34152](https://github.com/airbytehq/airbyte/pull/34152) | Proceed pagination if return less than expected |
| 1.0.0 | 2024-04-10 | [36927](https://github.com/airbytehq/airbyte/pull/36927) | Update primary key for Analytics Streams |
| 0.8.0 | 2024-03-19 | [36267](https://github.com/airbytehq/airbyte/pull/36267) | Pin airbyte-cdk version to `^0` |
| 0.7.0 | 2024-02-20 | [35465](https://github.com/airbytehq/airbyte/pull/35465) | Per-error reporting and continue sync on stream failures |
| 0.6.8 | 2024-02-09 | [35086](https://github.com/airbytehq/airbyte/pull/35086) | Manage dependencies with Poetry |
| 0.6.7 | 2024-01-11 | [34152](https://github.com/airbytehq/airbyte/pull/34152) | Prepare for airbyte-lib |
| 0.6.6 | 2024-01-15 | [34222](https://github.com/airbytehq/airbyte/pull/34222) | Use stream slices for Analytics streams |
| 0.6.5 | 2023-12-15 | [33530](https://github.com/airbytehq/airbyte/pull/33530) | Fix typo in `Pivot Category` list |
| 0.6.4 | 2023-10-19 | [31599](https://github.com/airbytehq/airbyte/pull/31599) | Base image migration: remove Dockerfile and use the python-connector-base image |
| 0.6.3 | 2023-10-13 | [31396](https://github.com/airbytehq/airbyte/pull/31396) | Fix pagination for reporting |
| 0.6.2 | 2023-08-23 | [31221](https://github.com/airbytehq/airbyte/pull/31221) | Increase max time between messages to 24 hours |
| 0.6.1 | 2023-08-23 | [29600](https://github.com/airbytehq/airbyte/pull/29600) | Update field descriptions |
| 0.6.0 | 2023-08-22 | [29721](https://github.com/airbytehq/airbyte/pull/29721) | Add `Conversions` stream |
| 0.5.0 | 2023-08-14 | [29175](https://github.com/airbytehq/airbyte/pull/29175) | Add Custom report Constructor |
| 0.4.0 | 2023-08-08 | [29175](https://github.com/airbytehq/airbyte/pull/29175) | Add analytics streams |
| 0.3.1 | 2023-08-08 | [29189](https://github.com/airbytehq/airbyte/pull/29189) | Fix empty accounts field |
| 0.3.0 | 2023-08-07 | [29045](https://github.com/airbytehq/airbyte/pull/29045) | Add new fields to schemas; convert datetime fields to `rfc3339` |
| 0.2.1 | 2023-05-30 | [26780](https://github.com/airbytehq/airbyte/pull/26780) | Reduce records limit for Creatives Stream |
| 0.2.0 | 2023-05-23 | [26372](https://github.com/airbytehq/airbyte/pull/26372) | Migrate to LinkedIn API version: May 2023 |
| 0.1.16 | 2023-05-24 | [26512](https://github.com/airbytehq/airbyte/pull/26512) | Removed authSpecification from spec.json in favour of advancedAuth |
| 0.1.15 | 2023-02-13 | [22940](https://github.com/airbytehq/airbyte/pull/22940) | Specified date formatting in specification |
| 0.1.14 | 2023-02-03 | [22361](https://github.com/airbytehq/airbyte/pull/22361) | Turn on default HttpAvailabilityStrategy |
| 0.1.13 | 2023-01-27 | [22013](https://github.com/airbytehq/airbyte/pull/22013) | For adDirectSponsoredContents stream skip accounts which are part of organization |
| 0.1.12 | 2022-10-18 | [18111](https://github.com/airbytehq/airbyte/pull/18111) | For adDirectSponsoredContents stream skip accounts which are part of organization |
| 0.1.11 | 2022-10-07 | [17724](https://github.com/airbytehq/airbyte/pull/17724) | Retry 429/5xx errors when refreshing access token |
| 0.1.10 | 2022-09-28 | [17326](https://github.com/airbytehq/airbyte/pull/17326) | Migrate to per-stream states. |
| 0.1.9 | 2022-07-21 | [14924](https://github.com/airbytehq/airbyte/pull/14924) | Remove `additionalProperties` field from schemas |
| 0.1.8 | 2022-06-07 | [13495](https://github.com/airbytehq/airbyte/pull/13495) | Fixed `base-normalization` issue on `Destination Redshift` caused by wrong casting of `pivot` column |
| 0.1.7 | 2022-05-04 | [12482](https://github.com/airbytehq/airbyte/pull/12482) | Update input configuration copy |
| 0.1.6 | 2022-04-04 | [11690](https://github.com/airbytehq/airbyte/pull/11690) | Small documentation corrections |
| 0.1.5 | 2021-12-21 | [8984](https://github.com/airbytehq/airbyte/pull/8984) | Update connector fields title/description |
| 0.1.4 | 2021-12-02 | [8382](https://github.com/airbytehq/airbyte/pull/8382) | Modify log message in rate-limit cases |
| 0.1.3 | 2021-11-11 | [7839](https://github.com/airbytehq/airbyte/pull/7839) | Added OAuth support |
| 0.1.2 | 2021-11-08 | [7499](https://github.com/airbytehq/airbyte/pull/7499) | Remove base-python dependencies |
| 0.1.1 | 2021-10-02 | [6610](https://github.com/airbytehq/airbyte/pull/6610) | Fix for `Campaigns/targetingCriteria` transformation, coerced `Creatives/variables/values` to string by default |
| 0.1.0 | 2021-09-05 | [5285](https://github.com/airbytehq/airbyte/pull/5285) | Initial release of Native LinkedIn Ads connector for Airbyte |
>>>>>>> 4ac95522

</details><|MERGE_RESOLUTION|>--- conflicted
+++ resolved
@@ -177,9 +177,9 @@
   <summary>Expand to review</summary>
 
 | Version | Date       | Pull Request                                             | Subject                                                                                                         |
-<<<<<<< HEAD
 |:--------|:-----------|:---------------------------------------------------------|:----------------------------------------------------------------------------------------------------------------|
-| 3.0.0   | 2024-06-07 | [38314](https://github.com/airbytehq/airbyte/pull/38314) | Migrate to low-code                                                                                             |
+| 3.0.0   | 2024-06-18 | [38314](https://github.com/airbytehq/airbyte/pull/38314) | Migrate to low-code                                                                                             |
+| 2.1.4   | 2024-06-16 | [39442](https://github.com/airbytehq/airbyte/pull/39442) | Fix README commands, change spec from json to yaml, fix schema states to object                                 |
 | 2.1.3   | 2024-06-06 | [39240](https://github.com/airbytehq/airbyte/pull/39240) | [autopull] Upgrade base image to v1.2.2                                                                         |
 | 2.1.2   | 2024-05-07 | [36648](https://github.com/airbytehq/airbyte/pull/36648) | Schema descriptions                                                                                             |
 | 2.1.1   | 2024-05-07 | [38013](https://github.com/airbytehq/airbyte/pull/38013) | Fix an issue where the `Accounts` stream did not correctly handle provided account IDs                          |
@@ -221,50 +221,5 @@
 | 0.1.2   | 2021-11-08 | [7499](https://github.com/airbytehq/airbyte/pull/7499)   | Remove base-python dependencies                                                                                 |
 | 0.1.1   | 2021-10-02 | [6610](https://github.com/airbytehq/airbyte/pull/6610)   | Fix for `Campaigns/targetingCriteria` transformation, coerced `Creatives/variables/values` to string by default |
 | 0.1.0   | 2021-09-05 | [5285](https://github.com/airbytehq/airbyte/pull/5285)   | Initial release of Native LinkedIn Ads connector for Airbyte                                                    |
-=======
-| :------ | :--------- | :------------------------------------------------------- | :-------------------------------------------------------------------------------------------------------------- |
-| 2.1.4 | 2024-06-16 | [00000](https://github.com/airbytehq/airbyte/pull/00000) | Fix README commands, change spec from json to yaml, fix schema states to object |
-| 2.1.3 | 2024-06-06 | [39240](https://github.com/airbytehq/airbyte/pull/39240) | [autopull] Upgrade base image to v1.2.2 |
-| 2.1.2 | 2024-05-07 | [36648](https://github.com/airbytehq/airbyte/pull/36648) | Schema descriptions |
-| 2.1.1 | 2024-05-07 | [38013](https://github.com/airbytehq/airbyte/pull/38013) | Fix an issue where the `Accounts` stream did not correctly handle provided account IDs |
-| 2.1.0 | 2024-04-30 | [37573](https://github.com/airbytehq/airbyte/pull/37573) | Update API version to `202404`; add cursor-based pagination |
-| 2.0.0 | 2024-04-24 | [37531](https://github.com/airbytehq/airbyte/pull/37531) | Change primary key for Analytics Streams |
-| 1.0.1 | 2024-03-28 | [34152](https://github.com/airbytehq/airbyte/pull/34152) | Proceed pagination if return less than expected |
-| 1.0.0 | 2024-04-10 | [36927](https://github.com/airbytehq/airbyte/pull/36927) | Update primary key for Analytics Streams |
-| 0.8.0 | 2024-03-19 | [36267](https://github.com/airbytehq/airbyte/pull/36267) | Pin airbyte-cdk version to `^0` |
-| 0.7.0 | 2024-02-20 | [35465](https://github.com/airbytehq/airbyte/pull/35465) | Per-error reporting and continue sync on stream failures |
-| 0.6.8 | 2024-02-09 | [35086](https://github.com/airbytehq/airbyte/pull/35086) | Manage dependencies with Poetry |
-| 0.6.7 | 2024-01-11 | [34152](https://github.com/airbytehq/airbyte/pull/34152) | Prepare for airbyte-lib |
-| 0.6.6 | 2024-01-15 | [34222](https://github.com/airbytehq/airbyte/pull/34222) | Use stream slices for Analytics streams |
-| 0.6.5 | 2023-12-15 | [33530](https://github.com/airbytehq/airbyte/pull/33530) | Fix typo in `Pivot Category` list |
-| 0.6.4 | 2023-10-19 | [31599](https://github.com/airbytehq/airbyte/pull/31599) | Base image migration: remove Dockerfile and use the python-connector-base image |
-| 0.6.3 | 2023-10-13 | [31396](https://github.com/airbytehq/airbyte/pull/31396) | Fix pagination for reporting |
-| 0.6.2 | 2023-08-23 | [31221](https://github.com/airbytehq/airbyte/pull/31221) | Increase max time between messages to 24 hours |
-| 0.6.1 | 2023-08-23 | [29600](https://github.com/airbytehq/airbyte/pull/29600) | Update field descriptions |
-| 0.6.0 | 2023-08-22 | [29721](https://github.com/airbytehq/airbyte/pull/29721) | Add `Conversions` stream |
-| 0.5.0 | 2023-08-14 | [29175](https://github.com/airbytehq/airbyte/pull/29175) | Add Custom report Constructor |
-| 0.4.0 | 2023-08-08 | [29175](https://github.com/airbytehq/airbyte/pull/29175) | Add analytics streams |
-| 0.3.1 | 2023-08-08 | [29189](https://github.com/airbytehq/airbyte/pull/29189) | Fix empty accounts field |
-| 0.3.0 | 2023-08-07 | [29045](https://github.com/airbytehq/airbyte/pull/29045) | Add new fields to schemas; convert datetime fields to `rfc3339` |
-| 0.2.1 | 2023-05-30 | [26780](https://github.com/airbytehq/airbyte/pull/26780) | Reduce records limit for Creatives Stream |
-| 0.2.0 | 2023-05-23 | [26372](https://github.com/airbytehq/airbyte/pull/26372) | Migrate to LinkedIn API version: May 2023 |
-| 0.1.16 | 2023-05-24 | [26512](https://github.com/airbytehq/airbyte/pull/26512) | Removed authSpecification from spec.json in favour of advancedAuth |
-| 0.1.15 | 2023-02-13 | [22940](https://github.com/airbytehq/airbyte/pull/22940) | Specified date formatting in specification |
-| 0.1.14 | 2023-02-03 | [22361](https://github.com/airbytehq/airbyte/pull/22361) | Turn on default HttpAvailabilityStrategy |
-| 0.1.13 | 2023-01-27 | [22013](https://github.com/airbytehq/airbyte/pull/22013) | For adDirectSponsoredContents stream skip accounts which are part of organization |
-| 0.1.12 | 2022-10-18 | [18111](https://github.com/airbytehq/airbyte/pull/18111) | For adDirectSponsoredContents stream skip accounts which are part of organization |
-| 0.1.11 | 2022-10-07 | [17724](https://github.com/airbytehq/airbyte/pull/17724) | Retry 429/5xx errors when refreshing access token |
-| 0.1.10 | 2022-09-28 | [17326](https://github.com/airbytehq/airbyte/pull/17326) | Migrate to per-stream states. |
-| 0.1.9 | 2022-07-21 | [14924](https://github.com/airbytehq/airbyte/pull/14924) | Remove `additionalProperties` field from schemas |
-| 0.1.8 | 2022-06-07 | [13495](https://github.com/airbytehq/airbyte/pull/13495) | Fixed `base-normalization` issue on `Destination Redshift` caused by wrong casting of `pivot` column |
-| 0.1.7 | 2022-05-04 | [12482](https://github.com/airbytehq/airbyte/pull/12482) | Update input configuration copy |
-| 0.1.6 | 2022-04-04 | [11690](https://github.com/airbytehq/airbyte/pull/11690) | Small documentation corrections |
-| 0.1.5 | 2021-12-21 | [8984](https://github.com/airbytehq/airbyte/pull/8984) | Update connector fields title/description |
-| 0.1.4 | 2021-12-02 | [8382](https://github.com/airbytehq/airbyte/pull/8382) | Modify log message in rate-limit cases |
-| 0.1.3 | 2021-11-11 | [7839](https://github.com/airbytehq/airbyte/pull/7839) | Added OAuth support |
-| 0.1.2 | 2021-11-08 | [7499](https://github.com/airbytehq/airbyte/pull/7499) | Remove base-python dependencies |
-| 0.1.1 | 2021-10-02 | [6610](https://github.com/airbytehq/airbyte/pull/6610) | Fix for `Campaigns/targetingCriteria` transformation, coerced `Creatives/variables/values` to string by default |
-| 0.1.0 | 2021-09-05 | [5285](https://github.com/airbytehq/airbyte/pull/5285) | Initial release of Native LinkedIn Ads connector for Airbyte |
->>>>>>> 4ac95522
 
 </details>