--- conflicted
+++ resolved
@@ -77,13 +77,10 @@
 
 | Version | Date       | Pull Request                                              | Subject                                                                                           |
 | :------ | :--------- | :-------------------------------------------------------- | :------------------------------------------------------------------------------------------------ |
-<<<<<<< HEAD
-| 2.2.0 | 2024-10-23 | [47310](https://github.com/airbytehq/airbyte/pull/47310) | Migrate to Manifest-only |
-=======
+| 2.2.0 | 2025-02-27 | [47310](https://github.com/airbytehq/airbyte/pull/47310) | Migrate to Manifest-only |
 | 2.1.13 | 2025-02-01 | [52780](https://github.com/airbytehq/airbyte/pull/52780) | Update dependencies |
 | 2.1.12 | 2025-01-25 | [51833](https://github.com/airbytehq/airbyte/pull/51833) | Update dependencies |
 | 2.1.11 | 2025-01-14 | [51147](https://github.com/airbytehq/airbyte/pull/10311) | Update API version to 2024-10 |
->>>>>>> 38ad828f
 | 2.1.10 | 2025-01-11 | [51147](https://github.com/airbytehq/airbyte/pull/51147) | Update dependencies |
 | 2.1.9 | 2025-01-08 | [50984](https://github.com/airbytehq/airbyte/pull/50984) | Update the `spec` to support `Jinja` style variables for `DeclarativeOAuthFlow` |
 | 2.1.8 | 2024-12-28 | [50624](https://github.com/airbytehq/airbyte/pull/50624) | Update dependencies |
