--- conflicted
+++ resolved
@@ -149,9 +149,5 @@
       - config_path: secrets/config_oauth.json
         configured_catalog_path: integration_tests/incremental_catalog.json
         future_state:
-<<<<<<< HEAD
-          bypass_reason: "Skipping as some streams change state type after migration"
-=======
           bypass_reason: "This test is not that useful and migration for Hubspot's API from v1 to v3 changes state type"
->>>>>>> 8663bf85
         timeout_seconds: 7200