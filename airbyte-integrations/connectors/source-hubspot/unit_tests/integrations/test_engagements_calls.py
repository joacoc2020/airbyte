# Copyright (c) 2023 Airbyte, Inc., all rights reserved.

import http
from typing import Dict, List, Optional

import freezegun
import mock

from airbyte_cdk.models import SyncMode
from airbyte_cdk.test.mock_http import HttpMocker, HttpResponse
from airbyte_cdk.test.mock_http.response_builder import FieldPath

from . import OBJECTS_WITH_DYNAMIC_SCHEMA, HubspotTestCase
from .request_builders.streams import CRMStreamRequestBuilder
from .response_builder.streams import HubspotStreamResponseBuilder


@freezegun.freeze_time("2024-03-03T14:42:00Z")
class TestEngagementCallsStream(HubspotTestCase):
    SCOPES = ["crm.objects.contacts.read"]
    CURSOR_FIELD = "updatedAt"
    STREAM_NAME = "engagements_calls"
    OBJECT_TYPE = "calls"
    ASSOCIATIONS = ["companies", "contacts", "deals", "tickets"]

    @property
    def response_builder(self):
        return HubspotStreamResponseBuilder.for_stream(self.STREAM_NAME)

    def request(self, page_token: Optional[Dict[str, str]] = None):
        request_builder = (
            CRMStreamRequestBuilder()
            .for_entity(self.OBJECT_TYPE)
            .with_associations(self.ASSOCIATIONS)
            .with_properties(list(self.PROPERTIES.keys()))
        )
        if page_token:
            request_builder = request_builder.with_page_token(page_token)
        return request_builder.build()

    def response(self, with_pagination: bool = False):
        record = (
            self.record_builder(self.STREAM_NAME, FieldPath(self.CURSOR_FIELD))
            .with_field(FieldPath(self.CURSOR_FIELD), self.dt_str(self.updated_at()))
            .with_field(FieldPath("id"), self.OBJECT_ID)
        )
        response = self.response_builder.with_record(record)
        if with_pagination:
            response = response.with_pagination()
        return response.build()

    def _set_up_oauth(self, http_mocker: HttpMocker):
        self.mock_oauth(http_mocker, self.ACCESS_TOKEN)

    def _set_up_requests(
        self, http_mocker: HttpMocker, with_oauth: bool = False, with_dynamic_schemas: bool = True, entities: Optional[List[str]] = None
    ):
        if with_oauth:
            self._set_up_oauth(http_mocker)
        # TODO: uncomment when custom objects is low-code
        # self.mock_custom_objects(http_mocker)
        self.mock_properties(http_mocker, self.OBJECT_TYPE, self.MOCK_PROPERTIES_FOR_SCHEMA_LOADER)
        if with_dynamic_schemas:
            self.mock_dynamic_schema_requests(http_mocker, entities)

    @HttpMocker()
    def test_given_oauth_authentication_when_read_then_perform_authenticated_queries(self, http_mocker: HttpMocker):
        self._set_up_requests(
            http_mocker,
            with_oauth=True,
            with_dynamic_schemas=True,
            entities=OBJECTS_WITH_DYNAMIC_SCHEMA,
        )
        self.mock_response(http_mocker, self.request(), self.response())
        self.read_from_stream(self.oauth_config(), self.STREAM_NAME, SyncMode.full_refresh)

    @HttpMocker()
    def test_given_records_when_read_extract_desired_records(self, http_mocker: HttpMocker):
        self._set_up_requests(
            http_mocker,
            with_oauth=True,
            with_dynamic_schemas=True,
            entities=OBJECTS_WITH_DYNAMIC_SCHEMA,
        )
        self.mock_response(http_mocker, self.request(), self.response())
        output = self.read_from_stream(self.oauth_config(), self.STREAM_NAME, SyncMode.full_refresh)
        assert len(output.records) == 1

    @HttpMocker()
    def test_given_one_page_when_read_stream_private_token_then_return_records(self, http_mocker: HttpMocker):
        self._set_up_requests(http_mocker)
        self.mock_response(http_mocker, self.request(), self.response())
        output = self.read_from_stream(self.private_token_config(self.ACCESS_TOKEN), self.STREAM_NAME, SyncMode.full_refresh)
        assert len(output.records) == 1

    @HttpMocker()
    def test_given_two_pages_when_read_then_return_records(self, http_mocker: HttpMocker):
        self._set_up_requests(http_mocker)
        self.mock_response(http_mocker, self.request(), self.response(with_pagination=True))
        self.mock_response(http_mocker, self.request(page_token=self.response_builder.pagination_strategy.NEXT_PAGE_TOKEN), self.response())
        output = self.read_from_stream(self.private_token_config(self.ACCESS_TOKEN), self.STREAM_NAME, SyncMode.full_refresh)
        assert len(output.records) == 2

    @HttpMocker()
    def test_given_error_response_when_read_analytics_then_get_trace_message(self, http_mocker: HttpMocker):
        self._set_up_requests(http_mocker)
        self.mock_response(http_mocker, self.request(), HttpResponse(status_code=500, body="{}"))
        with mock.patch("time.sleep"):
            output = self.read_from_stream(self.private_token_config(self.ACCESS_TOKEN), self.STREAM_NAME, SyncMode.full_refresh)
        assert len(output.records) == 0
        assert len(output.trace_messages) > 0
        assert len(output.errors) > 0

    @HttpMocker()
    def test_given_500_then_200_when_read_then_return_records(self, http_mocker: HttpMocker):
        self._set_up_requests(http_mocker)
        self.mock_response(http_mocker, self.request(), [HttpResponse(status_code=500, body="{}"), self.response()])
        with mock.patch("time.sleep"):
            output = self.read_from_stream(self.private_token_config(self.ACCESS_TOKEN), self.STREAM_NAME, SyncMode.full_refresh)
        assert len(output.records) == 1
        assert len(output.trace_messages) > 0
        assert len(output.errors) == 0

    @HttpMocker()
    def test_given_missing_scopes_error_when_read_then_stop_sync(self, http_mocker: HttpMocker):
        self.mock_oauth(http_mocker, self.ACCESS_TOKEN)
<<<<<<< HEAD
=======
        self.mock_scopes(http_mocker, self.ACCESS_TOKEN, [])
        self.mock_custom_objects_streams(http_mocker)
>>>>>>> e8a44ab7
        self.read_from_stream(self.oauth_config(), self.STREAM_NAME, SyncMode.full_refresh, expecting_exception=True)

    @HttpMocker()
    def test_given_unauthorized_error_when_read_then_stop_sync(self, http_mocker: HttpMocker):
        self._set_up_requests(http_mocker)
        self.mock_response(http_mocker, self.request(), HttpResponse(status_code=http.HTTPStatus.UNAUTHORIZED, body="{}"))
        with mock.patch("time.sleep"):
            output = self.read_from_stream(self.private_token_config(self.ACCESS_TOKEN), self.STREAM_NAME, SyncMode.full_refresh)
        assert len(output.records) == 0
        assert len(output.trace_messages) > 0
        assert len(output.errors) > 0

    @HttpMocker()
    def test_given_one_page_when_read_then_get_records_with_flattened_properties(self, http_mocker: HttpMocker):
        self._set_up_requests(http_mocker)
        self.mock_response(http_mocker, self.request(), self.response())
        output = self.read_from_stream(self.private_token_config(self.ACCESS_TOKEN), self.STREAM_NAME, SyncMode.full_refresh)
        record = output.records[0].record.data
        assert "properties" in record  # legacy struct remains to not introduce breaking changes
        prop_fields = len([f for f in record if f.startswith("properties_")])
        assert prop_fields > 0

    @HttpMocker()
    def test_given_incremental_sync_when_read_then_state_message_produced_and_state_match_latest_record(self, http_mocker: HttpMocker):
        self._set_up_requests(http_mocker)
        self.mock_response(http_mocker, self.request(), self.response())
        output = self.read_from_stream(self.private_token_config(self.ACCESS_TOKEN), self.STREAM_NAME, SyncMode.incremental)
        assert len(output.state_messages) == 2<|MERGE_RESOLUTION|>--- conflicted
+++ resolved
@@ -57,8 +57,7 @@
     ):
         if with_oauth:
             self._set_up_oauth(http_mocker)
-        # TODO: uncomment when custom objects is low-code
-        # self.mock_custom_objects(http_mocker)
+        self.mock_custom_objects(http_mocker)
         self.mock_properties(http_mocker, self.OBJECT_TYPE, self.MOCK_PROPERTIES_FOR_SCHEMA_LOADER)
         if with_dynamic_schemas:
             self.mock_dynamic_schema_requests(http_mocker, entities)
@@ -124,11 +123,7 @@
     @HttpMocker()
     def test_given_missing_scopes_error_when_read_then_stop_sync(self, http_mocker: HttpMocker):
         self.mock_oauth(http_mocker, self.ACCESS_TOKEN)
-<<<<<<< HEAD
-=======
-        self.mock_scopes(http_mocker, self.ACCESS_TOKEN, [])
         self.mock_custom_objects_streams(http_mocker)
->>>>>>> e8a44ab7
         self.read_from_stream(self.oauth_config(), self.STREAM_NAME, SyncMode.full_refresh, expecting_exception=True)
 
     @HttpMocker()
