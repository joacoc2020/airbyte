#
# Copyright (c) 2024 Airbyte, Inc., all rights reserved.
#

from airbyte_cdk.sources.declarative.yaml_declarative_source import YamlDeclarativeSource

"""
This file provides the necessary constructs to interpret a provided declarative YAML configuration file into
source connector.

<<<<<<< HEAD
WARNING: Do not modify this file.
"""
=======
import pendulum
import requests

from airbyte_cdk.sources import AbstractSource
from airbyte_cdk.sources.streams import Stream
from airbyte_cdk.sources.streams.http import HttpStream, HttpSubStream
from airbyte_cdk.sources.streams.http.requests_native_auth import Oauth2Authenticator
from airbyte_cdk.sources.utils.transform import TransformConfig, TypeTransformer
>>>>>>> cf6fb998


# Declarative Source
class SourceYoutubeAnalytics(YamlDeclarativeSource):
    def __init__(self):
        super().__init__(**{"path_to_yaml": "manifest.yaml"})<|MERGE_RESOLUTION|>--- conflicted
+++ resolved
@@ -8,10 +8,22 @@
 This file provides the necessary constructs to interpret a provided declarative YAML configuration file into
 source connector.
 
-<<<<<<< HEAD
 WARNING: Do not modify this file.
 """
-=======
+
+
+# Declarative Source
+class SourceYoutubeAnalytics(YamlDeclarativeSource):
+    def __init__(self):
+        super().__init__(**{"path_to_yaml": "manifest.yaml"})
+
+import csv
+import datetime
+import io
+import json
+import pkgutil
+from typing import Any, Iterable, List, Mapping, MutableMapping, Optional, Tuple
+
 import pendulum
 import requests
 
@@ -20,10 +32,286 @@
 from airbyte_cdk.sources.streams.http import HttpStream, HttpSubStream
 from airbyte_cdk.sources.streams.http.requests_native_auth import Oauth2Authenticator
 from airbyte_cdk.sources.utils.transform import TransformConfig, TypeTransformer
->>>>>>> cf6fb998
-
-
-# Declarative Source
-class SourceYoutubeAnalytics(YamlDeclarativeSource):
-    def __init__(self):
-        super().__init__(**{"path_to_yaml": "manifest.yaml"})+
+
+class CustomBackoffMixin:
+    def daily_quota_exceeded(self, response: requests.Response) -> bool:
+        """Response example:
+            {
+              "error": {
+                "code": 429,
+                "message": "Quota exceeded for quota metric 'Free requests' and limit 'Free requests per minute' of service 'youtubereporting.googleapis.com' for consumer 'project_number:863188056127'.",
+                "status": "RESOURCE_EXHAUSTED",
+                "details": [
+                  {
+                    "reason": "RATE_LIMIT_EXCEEDED",
+                    "metadata": {
+                      "consumer": "projects/863188056127",
+                      "quota_limit": "FreeQuotaRequestsPerMinutePerProject",
+                      "quota_limit_value": "60",
+                      "quota_metric": "youtubereporting.googleapis.com/free_quota_requests",
+                      "service": "youtubereporting.googleapis.com",
+                    }
+                  },
+                ]
+              }
+            }
+
+        :param response:
+        :return:
+        """
+        details = response.json().get("error", {}).get("details", [])
+        for detail in details:
+            if detail.get("reason") == "RATE_LIMIT_EXCEEDED":
+                if detail.get("metadata", {}).get("quota_limit") == "FreeQuotaRequestsPerDayPerProject":
+                    self.logger.error(f"Exceeded daily quota: {detail.get('metadata', {}).get('quota_limit_value')} reqs/day")
+                    return True
+                break
+        return False
+
+    def should_retry(self, response: requests.Response) -> bool:
+        """
+        Override to set different conditions for backoff based on the response from the server.
+
+        By default, back off on the following HTTP response statuses:
+         - 500s to handle transient server errors
+         - 429 (Too Many Requests) indicating rate limiting:
+            Different behavior in case of 'RATE_LIMIT_EXCEEDED':
+
+            Requests Per Minute:
+            "message": "Quota exceeded for quota metric 'Free requests' and limit 'Free requests per minute' of service 'youtubereporting.googleapis.com' for consumer 'project_number:863188056127'."
+            "quota_limit": "FreeQuotaRequestsPerMinutePerProject",
+            "quota_limit_value": "60",
+
+            --> use increased retry_factor (30 seconds)
+
+            Requests Per Day:
+            "message": "Quota exceeded for quota metric 'Free requests' and limit 'Free requests per day' of service 'youtubereporting.googleapis.com' for consumer 'project_number:863188056127"
+            "quota_limit": "FreeQuotaRequestsPerDayPerProject
+            "quota_limit_value": "20000",
+
+            --> just throw an error, next scan is reasonable to start only in 1 day.
+        """
+        if 500 <= response.status_code < 600:
+            return True
+
+        if response.status_code == 429 and not self.daily_quota_exceeded(response):
+            return True
+
+        return False
+
+    @property
+    def retry_factor(self) -> float:
+        """
+        Default FreeQuotaRequestsPerMinutePerProject is 60 reqs/min, so reasonable delay is 30 seconds
+        """
+        return 30
+
+
+class JobsResource(CustomBackoffMixin, HttpStream):
+    """
+    https://developers.google.com/youtube/reporting/v1/reference/rest/v1/jobs
+
+    All YouTube Analytics streams require a created reporting job.
+    This class allows to `list` all existing reporting jobs or `create` new reporting job for a specific stream. One stream can have only one reporting job.
+    By creating a reporting job, you are instructing YouTube to generate stream data on a daily basis. If reporting job is removed YouTube removes all stream data.
+
+    On every connector invocation, it gets a list of all running reporting jobs, if the currently processed stream has a reporting job - connector does nothing,
+    but if the currently processed stream does not have a job connector immediately creates one. This connector does not store IDs of reporting jobs.
+    If the reporting job was created by the user separately, this connector just uses that job. This connector does not remove reporting jobs it can only create them.
+
+    After reporting job is created, the first data can be available only after up to 48 hours.
+    """
+
+    name = None
+    primary_key = None
+    http_method = None
+    raise_on_http_errors = True
+    url_base = "https://youtubereporting.googleapis.com/v1/"
+    JOB_NAME = "Airbyte reporting job"
+
+    def next_page_token(self, response: requests.Response) -> Optional[Mapping[str, Any]]:
+        return None
+
+    def should_retry(self, response: requests.Response) -> bool:
+        # if the connected Google account is not bounded with target Youtube account,
+        # we receive `401: UNAUTHENTICATED`
+        if response.status_code == 401:
+            setattr(self, "raise_on_http_errors", False)
+            return False
+        else:
+            return super().should_retry(response)
+
+    def parse_response(self, response: requests.Response, **kwargs) -> Iterable[Mapping]:
+        return [response.json()]
+
+    def path(self, **kwargs) -> str:
+        return "jobs"
+
+    def request_body_json(self, **kwargs) -> Optional[Mapping]:
+        if self.name:
+            return {"name": self.JOB_NAME, "reportTypeId": self.name}
+
+    def list(self):
+        "https://developers.google.com/youtube/reporting/v1/reference/rest/v1/jobs/list"
+        self.name = None
+        self.http_method = "GET"
+        results = list(self.read_records(sync_mode=None))
+        result = results[0]
+        return result.get("jobs", {})
+
+    def create(self, name):
+        "https://developers.google.com/youtube/reporting/v1/reference/rest/v1/jobs/create"
+        self.name = name
+        self.http_method = "POST"
+        results = list(self.read_records(sync_mode=None))
+        result = results[0]
+        return result["id"]
+
+
+class ReportResources(CustomBackoffMixin, HttpStream):
+    "https://developers.google.com/youtube/reporting/v1/reference/rest/v1/jobs.reports/list"
+
+    name = None
+    primary_key = "id"
+    url_base = "https://youtubereporting.googleapis.com/v1/"
+
+    def __init__(self, name: str, jobs_resource: JobsResource, job_id: str, start_time: str = None, **kwargs):
+        self.name = name
+        self.jobs_resource = jobs_resource
+        self.job_id = job_id
+        self.start_time = start_time
+        super().__init__(**kwargs)
+
+    def path(
+        self, stream_state: Mapping[str, Any] = None, stream_slice: Mapping[str, Any] = None, next_page_token: Mapping[str, Any] = None
+    ) -> str:
+        if not self.job_id:
+            self.job_id = self.jobs_resource.create(self.name)
+            self.logger.info(f"YouTube reporting job is created: '{self.job_id}'")
+        return "jobs/{}/reports".format(self.job_id)
+
+    def request_params(
+        self,
+        stream_state: Mapping[str, Any],
+        stream_slice: Mapping[str, Any] = None,
+        next_page_token: Mapping[str, Any] = None,
+    ) -> MutableMapping[str, Any]:
+        return {"startTimeAtOrAfter": self.start_time} if self.start_time else {}
+
+    def next_page_token(self, response: requests.Response) -> Optional[Mapping[str, Any]]:
+        return None
+
+    def parse_response(self, response: requests.Response, **kwargs) -> Iterable[Mapping]:
+        response_json = response.json()
+        reports = []
+        for report in response_json.get("reports", []):
+            report = {**report}
+            report["startTime"] = datetime.datetime.strptime(report["startTime"], "%Y-%m-%dT%H:%M:%S%z")
+            reports.append(report)
+        reports.sort(key=lambda x: x["startTime"])
+        date = kwargs["stream_state"].get("date")
+        if date:
+            reports = [r for r in reports if int(r["startTime"].date().strftime("%Y%m%d")) > date]
+        if not reports:
+            reports.append(None)
+        return reports
+
+
+class ChannelReports(CustomBackoffMixin, HttpSubStream):
+    "https://developers.google.com/youtube/reporting/v1/reports/channel_reports"
+
+    name = None
+    primary_key = None
+    cursor_field = "date"
+    url_base = ""
+    transformer = TypeTransformer(TransformConfig.DefaultSchemaNormalization)
+
+    def __init__(self, name: str, dimensions: List[str], **kwargs):
+        self.name = name
+        self.primary_key = dimensions
+        super().__init__(**kwargs)
+
+    def next_page_token(self, response: requests.Response) -> Optional[Mapping[str, Any]]:
+        return None
+
+    def parse_response(self, response: requests.Response, **kwargs) -> Iterable[Mapping]:
+        fp = io.StringIO(response.text)
+        reader = csv.DictReader(fp)
+        for record in reader:
+            yield record
+
+    def get_updated_state(self, current_stream_state: MutableMapping[str, Any], latest_record: Mapping[str, Any]) -> Mapping[str, Any]:
+        if not current_stream_state:
+            return {self.cursor_field: latest_record[self.cursor_field]}
+        return {self.cursor_field: max(current_stream_state[self.cursor_field], latest_record[self.cursor_field])}
+
+    def path(
+        self, stream_state: Mapping[str, Any] = None, stream_slice: Mapping[str, Any] = None, next_page_token: Mapping[str, Any] = None
+    ) -> str:
+        return stream_slice["parent"]["downloadUrl"]
+
+    def read_records(self, *, stream_slice: Mapping[str, Any] = None, **kwargs) -> Iterable[Mapping[str, Any]]:
+        parent = stream_slice.get("parent")
+        if parent:
+            yield from super().read_records(stream_slice=stream_slice, **kwargs)
+        else:
+            self.logger.info("no data from parent stream")
+            yield from []
+
+
+class SourceYoutubeAnalytics(AbstractSource):
+    @staticmethod
+    def get_authenticator(config):
+        credentials = config["credentials"]
+        client_id = credentials["client_id"]
+        client_secret = credentials["client_secret"]
+        refresh_token = credentials["refresh_token"]
+
+        return Oauth2Authenticator(
+            token_refresh_endpoint="https://oauth2.googleapis.com/token",
+            client_id=client_id,
+            client_secret=client_secret,
+            refresh_token=refresh_token,
+        )
+
+    def check_connection(self, logger, config) -> Tuple[bool, any]:
+        authenticator = self.get_authenticator(config)
+        jobs_resource = JobsResource(authenticator=authenticator)
+        result = jobs_resource.list()
+        if result:
+            return True, None
+        else:
+            return (
+                False,
+                "The Youtube account is not valid. Please make sure you're trying to use the active Youtube Account connected to your Google Account.",
+            )
+
+    def streams(self, config: Mapping[str, Any]) -> List[Stream]:
+        authenticator = self.get_authenticator(config)
+        jobs_resource = JobsResource(authenticator=authenticator)
+        jobs = jobs_resource.list()
+        report_to_job_id = {j["reportTypeId"]: j["id"] for j in jobs}
+
+        # By default, API returns reports for last 60 days. Report for each day requires a separate request.
+        # Full scan of all 18 streams requires ~ 1100 requests (18+18*60), so we can hit 'default' API quota limits:
+        # - 60 reqs per minute
+        # - 20000 reqs per day
+        # For SAT: scan only last N days ('testing_period' option) in order to decrease a number of requests and avoid API limits
+        start_time = None
+        testing_period = config.get("testing_period")
+        if testing_period:
+            start_time = pendulum.today().add(days=-int(testing_period)).to_rfc3339_string()
+
+        channel_reports = json.loads(pkgutil.get_data("source_youtube_analytics", "defaults/channel_reports.json"))
+
+        streams = []
+        for channel_report in channel_reports:
+            stream_name = channel_report["id"]
+            dimensions = channel_report["dimensions"]
+            job_id = report_to_job_id.get(stream_name)
+            parent = ReportResources(
+                name=stream_name, jobs_resource=jobs_resource, job_id=job_id, start_time=start_time, authenticator=authenticator
+            )
+            streams.append(ChannelReports(name=stream_name, dimensions=dimensions, parent=parent, authenticator=authenticator))
+        return streams