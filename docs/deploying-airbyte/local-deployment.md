--- conflicted
+++ resolved
@@ -1,6 +1,5 @@
 # Quickstart: Local Deployment
 
-<<<<<<< HEAD
 ## Requirements
 Airbyte only requires `docker` to be installed on the host, visit [Docker](https://docs.docker.com/get-docker/) for the installation instructions.
 
@@ -12,52 +11,14 @@
 ```
 
 This will install `abctl`, a very simple CLI to control your local Airbyte deployment. 
-=======
-:::warning
-This tool is in active development. Airbyte strives to provide high quality, reliable software, however there may be
-bugs or usability issues with this command. If you find an issue with the `abctl` command, please report it as a github
-issue [here](https://github.com/airbytehq/airbyte/issues) with the type of "🐛 [abctl] Report an issue with the abctl tool".
-
-:::
-
-:::info
-These instructions have been tested on MacOS, Windows, Ubuntu and Fedora.
-
-This tool is intended to get Airbyte running as quickly as possible with no additional configuration necessary.
-Additional configuration options may be added in the future, however, if you need additional configuration options now, use the
-docker compose solution by following the instructions for the `run_ab_platform.sh` script [here](/deploying-airbyte/docker-compose).
-
-:::
-
-## Setup & launch Airbyte
-
-:::info
-Mac users can use Brew to install the `abctl` command
-
-```bash
-brew tap airbytehq/tap
-brew install abctl
-```
-
-:::
-
-- Install `Docker Desktop` \(see [instructions](https://docs.docker.com/desktop/install/mac-install/)\).
-- After `Docker Desktop` is installed, you must enable `Kubernetes` \(see [instructions](https://docs.docker.com/desktop/kubernetes/)\).
-- If you did not use Brew to install `abctl` then download the latest version of `abctl` from the [releases page](https://github.com/airbytehq/abctl/releases) and run the following command:
->>>>>>> 5f857077
 
 :::info
 These instructions have been tested on most Linux distributions, MacOS, and Windows with WSL2.
 :::
 
-<<<<<<< HEAD
 To start Airbyte, just run:
 ```
 abctl local install --password "YOUR_PASSWORD"
-=======
-```bash
-./abctl local install
->>>>>>> 5f857077
 ```
 
 :::info
