[build-system]
requires = [ "poetry-core>=1.0.0",]
build-backend = "poetry.core.masonry.api"

[tool.poetry]
<<<<<<< HEAD
version = "1.7.5"
=======
version = "1.7.9"
>>>>>>> 1eac62ff
name = "source-github"
description = "Source implementation for GitHub."
authors = [ "Airbyte <contact@airbyte.io>",]
license = "MIT"
readme = "README.md"
documentation = "https://docs.airbyte.com/integrations/sources/github"
homepage = "https://airbyte.com"
repository = "https://github.com/airbytehq/airbyte"
[[tool.poetry.packages]]
include = "source_github"

[tool.poetry.dependencies]
python = "^3.9,<3.12"
airbyte-cdk = "0.90.0"
sgqlc = "==16.3"

[tool.poetry.scripts]
source-github = "source_github.run:run"

[tool.poetry.group.dev.dependencies]
requests-mock = "^1.9.3"
freezegun = "^1.2"
pytest-mock = "^3.6.1"
pytest = "^6.2"
responses = "^0.23.1"<|MERGE_RESOLUTION|>--- conflicted
+++ resolved
@@ -3,11 +3,8 @@
 build-backend = "poetry.core.masonry.api"
 
 [tool.poetry]
-<<<<<<< HEAD
 version = "1.7.5"
-=======
-version = "1.7.9"
->>>>>>> 1eac62ff
+version = "1.7.10"
 name = "source-github"
 description = "Source implementation for GitHub."
 authors = [ "Airbyte <contact@airbyte.io>",]
