/*
 * Copyright (c) 2023 Airbyte, Inc., all rights reserved.
 */

package io.airbyte.integrations.base;

import static io.airbyte.integrations.base.IntegrationRunner.ORPHANED_THREAD_FILTER;
import static io.airbyte.integrations.util.ConnectorExceptionUtil.COMMON_EXCEPTION_MESSAGE_TEMPLATE;
import static org.assertj.core.api.AssertionsForClassTypes.assertThat;
import static org.assertj.core.api.AssertionsForClassTypes.catchThrowable;
import static org.junit.jupiter.api.Assertions.assertEquals;
import static org.junit.jupiter.api.Assertions.assertThrows;
import static org.junit.jupiter.api.Assertions.assertTrue;
import static org.mockito.ArgumentMatchers.any;
import static org.mockito.Mockito.doThrow;
import static org.mockito.Mockito.inOrder;
import static org.mockito.Mockito.mock;
import static org.mockito.Mockito.spy;
import static org.mockito.Mockito.times;
import static org.mockito.Mockito.verify;
import static org.mockito.Mockito.when;

import com.fasterxml.jackson.databind.JsonNode;
import com.google.common.collect.ImmutableMap;
import com.google.common.collect.Lists;
import io.airbyte.commons.exceptions.ConfigErrorException;
import io.airbyte.commons.io.IOs;
import io.airbyte.commons.json.Jsons;
import io.airbyte.commons.util.AutoCloseableIterators;
import io.airbyte.commons.util.MoreIterators;
import io.airbyte.integrations.base.Destination.ShimToSerializedAirbyteMessageConsumer;
import io.airbyte.protocol.models.v0.AirbyteCatalog;
import io.airbyte.protocol.models.v0.AirbyteConnectionStatus;
import io.airbyte.protocol.models.v0.AirbyteConnectionStatus.Status;
import io.airbyte.protocol.models.v0.AirbyteMessage;
import io.airbyte.protocol.models.v0.AirbyteMessage.Type;
import io.airbyte.protocol.models.v0.AirbyteRecordMessage;
import io.airbyte.protocol.models.v0.AirbyteStateMessage;
import io.airbyte.protocol.models.v0.AirbyteStream;
import io.airbyte.protocol.models.v0.CatalogHelpers;
import io.airbyte.protocol.models.v0.ConfiguredAirbyteCatalog;
import io.airbyte.protocol.models.v0.ConnectorSpecification;
import io.airbyte.validation.json.JsonSchemaValidator;
import java.io.ByteArrayInputStream;
import java.io.IOException;
import java.net.URI;
import java.nio.charset.StandardCharsets;
import java.nio.file.Files;
import java.nio.file.Path;
import java.time.Instant;
import java.util.ArrayList;
import java.util.List;
import java.util.concurrent.ExecutorService;
import java.util.concurrent.Executors;
import java.util.concurrent.TimeUnit;
import java.util.concurrent.atomic.AtomicBoolean;
import java.util.function.Consumer;
import java.util.stream.Collectors;
import org.apache.commons.lang3.ThreadUtils;
import org.junit.jupiter.api.Assertions;
import org.junit.jupiter.api.BeforeEach;
import org.junit.jupiter.api.Test;
import org.mockito.InOrder;
import org.mockito.Mockito;
import org.slf4j.Logger;
import org.slf4j.LoggerFactory;

class IntegrationRunnerTest {

  private static final Logger LOGGER = LoggerFactory.getLogger(IntegrationRunnerTest.class);

  private static final String CONFIG_FILE_NAME = "config.json";
  private static final String CONFIGURED_CATALOG_FILE_NAME = "configured_catalog.json";
  private static final String STATE_FILE_NAME = "state.json";

  private static final String[] ARGS = new String[] {"args"};

  private static final String CONFIG_STRING = "{ \"username\": \"airbyte\" }";
  private static final JsonNode CONFIG = Jsons.deserialize(CONFIG_STRING);
  private static final String STREAM_NAME = "users";
  private static final Long EMITTED_AT = Instant.now().toEpochMilli();
  private static final Path TEST_ROOT = Path.of("/tmp/airbyte_tests");

  private static final AirbyteCatalog CATALOG = new AirbyteCatalog().withStreams(Lists.newArrayList(new AirbyteStream().withName(STREAM_NAME)));
  private static final ConfiguredAirbyteCatalog CONFIGURED_CATALOG = CatalogHelpers.toDefaultConfiguredCatalog(CATALOG);
  private static final JsonNode STATE = Jsons.jsonNode(ImmutableMap.of("checkpoint", "05/08/1945"));

  private IntegrationCliParser cliParser;
  private Consumer<AirbyteMessage> stdoutConsumer;
  private Destination destination;
  private Source source;
  private Path configPath;
  private Path configuredCatalogPath;
  private Path statePath;
  private Path configDir;

  @SuppressWarnings("unchecked")
  @BeforeEach
  void setup() throws IOException {
    cliParser = mock(IntegrationCliParser.class);
    stdoutConsumer = Mockito.mock(Consumer.class);
    destination = mock(Destination.class);
    source = mock(Source.class);
    configDir = Files.createTempDirectory(Files.createDirectories(TEST_ROOT), "test");

    configPath = IOs.writeFile(configDir, CONFIG_FILE_NAME, CONFIG_STRING);
    configuredCatalogPath = IOs.writeFile(configDir, CONFIGURED_CATALOG_FILE_NAME, Jsons.serialize(CONFIGURED_CATALOG));
    statePath = IOs.writeFile(configDir, STATE_FILE_NAME, Jsons.serialize(STATE));

    final String testName = Thread.currentThread().getName();
    ThreadUtils.getAllThreads()
        .stream()
        .filter(runningThread -> !runningThread.isDaemon())
        .forEach(runningThread -> runningThread.setName(testName));
  }

  @Test
  void testSpecSource() throws Exception {
    final IntegrationConfig intConfig = IntegrationConfig.spec();
    final ConnectorSpecification output = new ConnectorSpecification().withDocumentationUrl(new URI("https://docs.airbyte.io/"));

    when(cliParser.parse(ARGS)).thenReturn(intConfig);
    when(source.spec()).thenReturn(output);

    new IntegrationRunner(cliParser, stdoutConsumer, null, source).run(ARGS);

    verify(source).spec();
    verify(stdoutConsumer).accept(new AirbyteMessage().withType(Type.SPEC).withSpec(output));
  }

  @Test
  void testSpecDestination() throws Exception {
    final IntegrationConfig intConfig = IntegrationConfig.spec();
    final ConnectorSpecification output = new ConnectorSpecification().withDocumentationUrl(new URI("https://docs.airbyte.io/"));

    when(cliParser.parse(ARGS)).thenReturn(intConfig);
    when(destination.spec()).thenReturn(output);

    new IntegrationRunner(cliParser, stdoutConsumer, destination, null).run(ARGS);

    verify(destination).spec();
    verify(stdoutConsumer).accept(new AirbyteMessage().withType(Type.SPEC).withSpec(output));
  }

  @Test
  void testCheckSource() throws Exception {
    final IntegrationConfig intConfig = IntegrationConfig.check(configPath);
    final AirbyteConnectionStatus output = new AirbyteConnectionStatus().withStatus(Status.FAILED).withMessage("it failed");

    when(cliParser.parse(ARGS)).thenReturn(intConfig);
    when(source.check(CONFIG)).thenReturn(output);

    final ConnectorSpecification expectedConnSpec = mock(ConnectorSpecification.class);
    when(source.spec()).thenReturn(expectedConnSpec);
    when(expectedConnSpec.getConnectionSpecification()).thenReturn(CONFIG);
    final JsonSchemaValidator jsonSchemaValidator = mock(JsonSchemaValidator.class);
    new IntegrationRunner(cliParser, stdoutConsumer, null, source, jsonSchemaValidator).run(ARGS);

    verify(source).check(CONFIG);
    verify(stdoutConsumer).accept(new AirbyteMessage().withType(Type.CONNECTION_STATUS).withConnectionStatus(output));
    verify(jsonSchemaValidator).validate(any(), any());
  }

  @Test
  void testCheckDestination() throws Exception {
    final IntegrationConfig intConfig = IntegrationConfig.check(configPath);
    final AirbyteConnectionStatus output = new AirbyteConnectionStatus().withStatus(Status.FAILED).withMessage("it failed");

    when(cliParser.parse(ARGS)).thenReturn(intConfig);
    when(destination.check(CONFIG)).thenReturn(output);

    final ConnectorSpecification expectedConnSpec = mock(ConnectorSpecification.class);
    when(destination.spec()).thenReturn(expectedConnSpec);
    when(expectedConnSpec.getConnectionSpecification()).thenReturn(CONFIG);

    final JsonSchemaValidator jsonSchemaValidator = mock(JsonSchemaValidator.class);

    new IntegrationRunner(cliParser, stdoutConsumer, destination, null, jsonSchemaValidator).run(ARGS);

    verify(destination).check(CONFIG);
    verify(stdoutConsumer).accept(new AirbyteMessage().withType(Type.CONNECTION_STATUS).withConnectionStatus(output));
    verify(jsonSchemaValidator).validate(any(), any());
  }

  @Test
  void testDiscover() throws Exception {
    final IntegrationConfig intConfig = IntegrationConfig.discover(configPath);
    final AirbyteCatalog output = new AirbyteCatalog()
        .withStreams(Lists.newArrayList(new AirbyteStream().withName("oceans")));

    when(cliParser.parse(ARGS)).thenReturn(intConfig);
    when(source.discover(CONFIG)).thenReturn(output);

    final ConnectorSpecification expectedConnSpec = mock(ConnectorSpecification.class);
    when(source.spec()).thenReturn(expectedConnSpec);
    when(expectedConnSpec.getConnectionSpecification()).thenReturn(CONFIG);

    final JsonSchemaValidator jsonSchemaValidator = mock(JsonSchemaValidator.class);
    new IntegrationRunner(cliParser, stdoutConsumer, null, source, jsonSchemaValidator).run(ARGS);

    verify(source).discover(CONFIG);
    verify(stdoutConsumer).accept(new AirbyteMessage().withType(Type.CATALOG).withCatalog(output));
    verify(jsonSchemaValidator).validate(any(), any());
  }

  @Test
  void testRead() throws Exception {
    final IntegrationConfig intConfig = IntegrationConfig.read(configPath, configuredCatalogPath,
        statePath);
    final AirbyteMessage message1 = new AirbyteMessage().withType(Type.RECORD)
        .withRecord(new AirbyteRecordMessage().withData(Jsons.jsonNode(ImmutableMap.of("names", "byron"))));
    final AirbyteMessage message2 = new AirbyteMessage().withType(Type.RECORD).withRecord(new AirbyteRecordMessage()
        .withData(Jsons.jsonNode(ImmutableMap.of("names", "reginald"))));

    when(cliParser.parse(ARGS)).thenReturn(intConfig);
    when(source.read(CONFIG, CONFIGURED_CATALOG, STATE))
        .thenReturn(AutoCloseableIterators.fromIterator(MoreIterators.of(message1, message2)));

    final ConnectorSpecification expectedConnSpec = mock(ConnectorSpecification.class);
    when(source.spec()).thenReturn(expectedConnSpec);
    when(expectedConnSpec.getConnectionSpecification()).thenReturn(CONFIG);

    final JsonSchemaValidator jsonSchemaValidator = mock(JsonSchemaValidator.class);
    new IntegrationRunner(cliParser, stdoutConsumer, null, source, jsonSchemaValidator).run(ARGS);

    // noinspection resource
    verify(source).read(CONFIG, CONFIGURED_CATALOG, STATE);
    verify(stdoutConsumer).accept(message1);
    verify(stdoutConsumer).accept(message2);
    verify(jsonSchemaValidator).validate(any(), any());
  }

  @Test
  void testReadException() throws Exception {
    final IntegrationConfig intConfig = IntegrationConfig.read(configPath, configuredCatalogPath,
        statePath);
    final ConfigErrorException configErrorException = new ConfigErrorException("Invalid configuration");

    when(cliParser.parse(ARGS)).thenReturn(intConfig);
    when(source.read(CONFIG, CONFIGURED_CATALOG, STATE)).thenThrow(configErrorException);

    final ConnectorSpecification expectedConnSpec = mock(ConnectorSpecification.class);
    when(source.spec()).thenReturn(expectedConnSpec);
    when(expectedConnSpec.getConnectionSpecification()).thenReturn(CONFIG);

    final JsonSchemaValidator jsonSchemaValidator = mock(JsonSchemaValidator.class);
    final Throwable throwable = catchThrowable(() -> new IntegrationRunner(cliParser, stdoutConsumer, null, source, jsonSchemaValidator).run(ARGS));

    assertThat(throwable).isInstanceOf(ConfigErrorException.class);
    // noinspection resource
    verify(source).read(CONFIG, CONFIGURED_CATALOG, STATE);
  }

  @Test
  void testCheckNestedException() throws Exception {
    final IntegrationConfig intConfig = IntegrationConfig.check(configPath);
    final AirbyteConnectionStatus output = new AirbyteConnectionStatus().withStatus(Status.FAILED).withMessage("Invalid configuration");
    final ConfigErrorException configErrorException = new ConfigErrorException("Invalid configuration");
    final RuntimeException runtimeException = new RuntimeException(new RuntimeException(configErrorException));

    when(cliParser.parse(ARGS)).thenReturn(intConfig);
    when(source.check(CONFIG)).thenThrow(runtimeException);

    final ConnectorSpecification expectedConnSpec = mock(ConnectorSpecification.class);
    when(source.spec()).thenReturn(expectedConnSpec);
    when(expectedConnSpec.getConnectionSpecification()).thenReturn(CONFIG);
    final JsonSchemaValidator jsonSchemaValidator = mock(JsonSchemaValidator.class);
    new IntegrationRunner(cliParser, stdoutConsumer, null, source, jsonSchemaValidator).run(ARGS);

    verify(source).check(CONFIG);
    verify(stdoutConsumer).accept(new AirbyteMessage().withType(Type.CONNECTION_STATUS).withConnectionStatus(output));
    verify(jsonSchemaValidator).validate(any(), any());
  }

  @Test
  void testCheckRuntimeException() throws Exception {
    final IntegrationConfig intConfig = IntegrationConfig.check(configPath);
    final AirbyteConnectionStatus output =
        new AirbyteConnectionStatus().withStatus(Status.FAILED).withMessage(String.format(COMMON_EXCEPTION_MESSAGE_TEMPLATE, "Runtime Error"));
    final RuntimeException runtimeException = new RuntimeException("Runtime Error");

    when(cliParser.parse(ARGS)).thenReturn(intConfig);
    when(source.check(CONFIG)).thenThrow(runtimeException);

    final ConnectorSpecification expectedConnSpec = mock(ConnectorSpecification.class);
    when(source.spec()).thenReturn(expectedConnSpec);
    when(expectedConnSpec.getConnectionSpecification()).thenReturn(CONFIG);
    final JsonSchemaValidator jsonSchemaValidator = mock(JsonSchemaValidator.class);
    new IntegrationRunner(cliParser, stdoutConsumer, null, source, jsonSchemaValidator).run(ARGS);

    verify(source).check(CONFIG);
    verify(stdoutConsumer).accept(new AirbyteMessage().withType(Type.CONNECTION_STATUS).withConnectionStatus(output));
    verify(jsonSchemaValidator).validate(any(), any());
  }

  @Test
  void testWrite() throws Exception {
    final IntegrationConfig intConfig = IntegrationConfig.write(configPath, configuredCatalogPath);
    final SerializedAirbyteMessageConsumer consumerMock = mock(SerializedAirbyteMessageConsumer.class);
    when(cliParser.parse(ARGS)).thenReturn(intConfig);
    when(destination.getSerializedMessageConsumer(CONFIG, CONFIGURED_CATALOG, stdoutConsumer)).thenReturn(consumerMock);

    final ConnectorSpecification expectedConnSpec = mock(ConnectorSpecification.class);
    when(destination.spec()).thenReturn(expectedConnSpec);
    when(expectedConnSpec.getConnectionSpecification()).thenReturn(CONFIG);

    final JsonSchemaValidator jsonSchemaValidator = mock(JsonSchemaValidator.class);

    final IntegrationRunner runner = spy(new IntegrationRunner(cliParser, stdoutConsumer, destination, null, jsonSchemaValidator));
    runner.run(ARGS);

    verify(destination).getSerializedMessageConsumer(CONFIG, CONFIGURED_CATALOG, stdoutConsumer);
    verify(jsonSchemaValidator).validate(any(), any());
  }

  @Test
  void testDestinationConsumerLifecycleSuccess() throws Exception {
    final AirbyteMessage message1 = new AirbyteMessage()
        .withType(AirbyteMessage.Type.RECORD)
        .withRecord(new AirbyteRecordMessage()
            .withData(Jsons.deserialize("{ \"color\": \"blue\" }"))
            .withStream(STREAM_NAME)
            .withEmittedAt(EMITTED_AT));
    final AirbyteMessage message2 = new AirbyteMessage()
        .withType(AirbyteMessage.Type.RECORD)
        .withRecord(new AirbyteRecordMessage()
            .withData(Jsons.deserialize("{ \"color\": \"yellow\" }"))
            .withStream(STREAM_NAME)
            .withEmittedAt(EMITTED_AT));
    final AirbyteMessage stateMessage = new AirbyteMessage()
        .withType(Type.STATE)
        .withState(new AirbyteStateMessage()
            .withData(Jsons.deserialize("{ \"checkpoint\": \"1\" }")));
    System.setIn(new ByteArrayInputStream((Jsons.serialize(message1) + "\n"
        + Jsons.serialize(message2) + "\n"
        + Jsons.serialize(stateMessage)).getBytes(StandardCharsets.UTF_8)));

    try (final SerializedAirbyteMessageConsumer airbyteMessageConsumerMock = mock(SerializedAirbyteMessageConsumer.class)) {
      IntegrationRunner.consumeWriteStream(airbyteMessageConsumerMock);
      final InOrder inOrder = inOrder(airbyteMessageConsumerMock);
      inOrder.verify(airbyteMessageConsumerMock).accept(Jsons.serialize(message1), Jsons.serialize(message1).getBytes(StandardCharsets.UTF_8).length);
      inOrder.verify(airbyteMessageConsumerMock).accept(Jsons.serialize(message2), Jsons.serialize(message2).getBytes(StandardCharsets.UTF_8).length);
      inOrder.verify(airbyteMessageConsumerMock).accept(Jsons.serialize(stateMessage),
          Jsons.serialize(stateMessage).getBytes(StandardCharsets.UTF_8).length);
    }
  }

  @Test
  void testDestinationConsumerLifecycleFailure() throws Exception {
    final AirbyteMessage message1 = new AirbyteMessage()
        .withType(AirbyteMessage.Type.RECORD)
        .withRecord(new AirbyteRecordMessage()
            .withData(Jsons.deserialize("{ \"color\": \"blue\" }"))
            .withStream(STREAM_NAME)
            .withEmittedAt(EMITTED_AT));
    final AirbyteMessage message2 = new AirbyteMessage()
        .withType(AirbyteMessage.Type.RECORD)
        .withRecord(new AirbyteRecordMessage()
            .withData(Jsons.deserialize("{ \"color\": \"yellow\" }"))
            .withStream(STREAM_NAME)
            .withEmittedAt(EMITTED_AT));
    System.setIn(new ByteArrayInputStream((Jsons.serialize(message1) + "\n" + Jsons.serialize(message2)).getBytes(StandardCharsets.UTF_8)));

    try (final SerializedAirbyteMessageConsumer airbyteMessageConsumerMock = mock(SerializedAirbyteMessageConsumer.class)) {
      doThrow(new IOException("error")).when(airbyteMessageConsumerMock).accept(Jsons.serialize(message1),
          Jsons.serialize(message1).getBytes(StandardCharsets.UTF_8).length);
      assertThrows(IOException.class, () -> IntegrationRunner.consumeWriteStream(airbyteMessageConsumerMock));
      final InOrder inOrder = inOrder(airbyteMessageConsumerMock);
      inOrder.verify(airbyteMessageConsumerMock).accept(Jsons.serialize(message1), Jsons.serialize(message1).getBytes(StandardCharsets.UTF_8).length);
      inOrder.verifyNoMoreInteractions();
    }
  }

  @Test
  void testInterruptOrphanThreadFailure() {
    final List<Exception> caughtExceptions = new ArrayList<>();
    startSleepingThread(caughtExceptions, false);
    assertThrows(IOException.class, () -> IntegrationRunner.watchForOrphanThreads(
        () -> {
          throw new IOException("random error");
        },
        Assertions::fail,
        3, TimeUnit.SECONDS,
        10, TimeUnit.SECONDS));
    try {
      TimeUnit.SECONDS.sleep(15);
    } catch (final Exception e) {
      throw new RuntimeException(e);
    }
    final List<Thread> runningThreads = ThreadUtils.getAllThreads().stream()
        .filter(ORPHANED_THREAD_FILTER)
        .collect(Collectors.toList());
    // all threads should be interrupted
    assertEquals(List.of(), runningThreads);
    assertEquals(1, caughtExceptions.size());
  }

  @Test
  void testNoInterruptOrphanThreadFailure() {
    final List<Exception> caughtExceptions = new ArrayList<>();
    final AtomicBoolean exitCalled = new AtomicBoolean(false);
    startSleepingThread(caughtExceptions, true);
    assertThrows(IOException.class, () -> IntegrationRunner.watchForOrphanThreads(
        () -> {
          throw new IOException("random error");
        },
        () -> exitCalled.set(true),
        3, TimeUnit.SECONDS,
        10, TimeUnit.SECONDS));
    try {
      TimeUnit.SECONDS.sleep(15);
    } catch (final Exception e) {
      throw new RuntimeException(e);
    }

    final List<Thread> runningThreads = ThreadUtils.getAllThreads().stream()
<<<<<<< HEAD
        .filter(ORPHANED_THREAD_FILTER)
        .collect(Collectors.toList());
=======
        .filter(runningThread -> !runningThread.isDaemon() && !runningThread.getName().equals(testName))
        .toList();
>>>>>>> 9233e897
    // a thread that refuses to be interrupted should remain
    assertEquals(1, runningThreads.size());
    assertEquals(1, caughtExceptions.size());
    assertTrue(exitCalled.get());
  }

  private void startSleepingThread(final List<Exception> caughtExceptions, final boolean ignoreInterrupt) {
    final ExecutorService executorService = Executors.newFixedThreadPool(1, r -> {
      // Create a thread that should be identified as orphaned if still running during shutdown
      final Thread thread = new Thread(r);
      thread.setName("sleeping-thread");
      thread.setDaemon(false);
      return thread;
    });
    executorService.submit(() -> {
      for (int tries = 0; tries < 3; tries++) {
        try {
          TimeUnit.MINUTES.sleep(5);
        } catch (final Exception e) {
          LOGGER.info("Caught Exception", e);
          caughtExceptions.add(e);
          if (!ignoreInterrupt) {
            executorService.shutdownNow();
            break;
          }
        }
      }
    });
  }

  @Test
  void testParseConnectorImage() {
    assertEquals("unknown", IntegrationRunner.parseConnectorVersion(null));
    assertEquals("unknown", IntegrationRunner.parseConnectorVersion(""));
    assertEquals("1.0.1-alpha", IntegrationRunner.parseConnectorVersion("airbyte/destination-test:1.0.1-alpha"));
    assertEquals("dev", IntegrationRunner.parseConnectorVersion("airbyte/destination-test:dev"));
    assertEquals("1.0.1-alpha", IntegrationRunner.parseConnectorVersion("destination-test:1.0.1-alpha"));
    assertEquals("1.0.1-alpha", IntegrationRunner.parseConnectorVersion(":1.0.1-alpha"));
  }

  @Test
  void testConsumptionOfInvalidStateMessage() {
    final String invalidStateMessage = """
                                       {
                                         "type" : "STATE",
                                         "state" : {
                                           "type": "NOT_RECOGNIZED",
                                           "global": {
                                             "streamStates": {
                                               "foo" : "bar"
                                             }
                                           }
                                         }
                                       }
                                       """;

    Assertions.assertThrows(IllegalStateException.class, () -> {
      try (final AirbyteMessageConsumer consumer = mock(AirbyteMessageConsumer.class)) {
        ShimToSerializedAirbyteMessageConsumer.consumeMessage(consumer, invalidStateMessage);
      }
    });
  }

  @Test
  void testConsumptionOfInvalidNonStateMessage() {
    final String invalidNonStateMessage = """
                                          {
                                            "type" : "NOT_RECOGNIZED",
                                            "record" : {
                                              "namespace": "namespace",
                                              "stream": "stream",
                                              "emittedAt": 123456789
                                            }
                                          }
                                          """;

    Assertions.assertDoesNotThrow(() -> {
      try (final AirbyteMessageConsumer consumer = mock(AirbyteMessageConsumer.class)) {
        ShimToSerializedAirbyteMessageConsumer.consumeMessage(consumer, invalidNonStateMessage);
        verify(consumer, times(0)).accept(any(AirbyteMessage.class));
      }
    });
  }

}<|MERGE_RESOLUTION|>--- conflicted
+++ resolved
@@ -414,13 +414,8 @@
     }
 
     final List<Thread> runningThreads = ThreadUtils.getAllThreads().stream()
-<<<<<<< HEAD
         .filter(ORPHANED_THREAD_FILTER)
         .collect(Collectors.toList());
-=======
-        .filter(runningThread -> !runningThread.isDaemon() && !runningThread.getName().equals(testName))
-        .toList();
->>>>>>> 9233e897
     // a thread that refuses to be interrupted should remain
     assertEquals(1, runningThreads.size());
     assertEquals(1, caughtExceptions.size());
