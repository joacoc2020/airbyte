# Mongo DB

Airbyte's certified MongoDB connector offers the following features:

* [Change Data Capture (CDC)](https://docs.airbyte.com/understanding-airbyte/cdc) via [MongoDB's change streams](https://www.mongodb.com/docs/manual/changeStreams/)/[Replica Set Oplog](https://www.mongodb.com/docs/manual/core/replica-set-oplog/).
* Reliable replication of any collection size with [checkpointing](https://docs.airbyte.com/understanding-airbyte/airbyte-protocol/#state--checkpointing) and chunking of data reads.

## Quick Start

This section provides information about configuring the MongoDB V2 source connector.  If you are upgrading from a 
previous version of the MongoDB V2 source connector, please refer to the [upgrade](#upgrade-from-previous-version) instructions
in this document.

### New Installation/New Source Connector Configuration

Here is an outline of the minimum required steps to configure a new MongoDB V2 source connector:

1. Create or discover the configuration of a [MongoDB replica set](https://www.mongodb.com/docs/manual/replication/), either hosted in [MongoDB Atlas](https://www.mongodb.com/atlas/database) or self-hosted.
2. Create a new MongoDB source in the Airbyte UI
3. (Airbyte Cloud Only) Allow inbound traffic from Airbyte IPs

Once this is complete, you will be able to select MongoDB as a source for replicating data.

#### Step 1: Create a dedicated read-only MongoDB user

These steps create a dedicated, read-only user for replicating data.  Alternatively, you can use an existing MongoDB user with
access to the database.

##### MongoDB Atlas

1. Log in to the MongoDB Atlas dashboard.
2. From the dashboard, click on "Database Access" under "Security"

![Security Database Access](../../.gitbook/assets/source/mongodb/mongodb_atlas_database_user_step_2.png)

3. Click on the "+ ADD NEW DATABASE USER" button.

![Add New Database User](../../.gitbook/assets/source/mongodb/mongodb_atlas_database_user_step_3.png)

4. On the "Add new Database User" modal dialog, choose "Password" for the "Authentication Method".

![Authentication Method](../../.gitbook/assets/source/mongodb/mongodb_atlas_database_user_step_4.png)

5. In the "Password Authentication" section, set the username to `READ_ONLY_USER` in the first text box and set a password in the second text box.

![Username and Password](../../.gitbook/assets/source/mongodb/mongodb_atlas_database_user_step_5.png)

6. Under "Database User Privileges", click on "Select one built-in role for this user" under "Built-in Role" and choose "Only read any database".

![Database User Privileges](../../.gitbook/assets/source/mongodb/mongodb_atlas_database_user_step_6.png)

7. Enable "Restrict Access to Specific Clusters/Federated Database instances" and enable only those clusters/database that you wish to replicate.

![Restrict Access](../../.gitbook/assets/source/mongodb/mongodb_atlas_database_user_step_7.png)

8. Click on "Add User" at the bottom to save the user.

![Add User](../../.gitbook/assets/source/mongodb/mongodb_atlas_database_user_step_8.png)

##### Self Hosted

These instructions assume that the [MongoDB shell](https://www.mongodb.com/docs/mongodb-shell/) is installed.  To 
install the MongoDB shell, please follow [these instructions](https://www.mongodb.com/docs/mongodb-shell/install/#std-label-mdb-shell-install).

1. From a terminal window, launch the MongoDB shell:
```shell
> mongosh <connection string to cluster> --username <user with admin permissions>;
```  
2. Switch to the `admin` database:
```shell
test> use admin
switched to db admin
```
3. Create the `READ_ONLY_USER` user with the `read` role:
```shell
admin> db.createUser({user: "READ_ONLY_USER", pwd: "READ_ONLY_PASSWORD", roles: [{role: "read", db: "TARGET_DATABASE"}]})
```

:::note
Replace `READ_ONLY_PASSWORD` with a password of your choice and `TARGET_DATABASE` with the name of the database to be replicated.
:::

4. Next, enable authentication, if not already enabled.  Start by editing the `/etc/mongodb.conf` by adding/editing these specific keys:
```yaml
net:
  bindIp: 0.0.0.0

security:
  authorization: enabled
```

:::note 
Setting the `bindIp` key to `0.0.0.0` will allow connections to database from any IP address.  Setting the `security.authorization` key to `enabled` will enable security and only allow authenticated users to access the database. 
:::

#### Step 2: Discover the MongoDB cluster connection string

These steps outline how to discover the connection string of your MongoDB instance.

##### MongoDB Atlas

Atlas is MongoDB's [cloud-hosted offering](https://www.mongodb.com/atlas/database).  Below are the steps to discover
the connection configuration for a MongoDB Atlas-hosted replica set cluster:

1. Log in to the [MongoDB Atlas dashboard](https://cloud.mongodb.com/).
2. From the dashboard, click on the "Connect" button of the source cluster.

![Connect to Source Cluster](../../.gitbook/assets/source/mongodb/mongodb_atlas_connection_string_step_2.png)

3. On the "Connect to &lt;cluster name&gt;" modal dialog, select "Shell" under the "Access your data through tools" section.

![Shell Connect](../../.gitbook/assets/source/mongodb/mongodb_atlas_connection_string_step_3.png)

4. Copy the connection string from the entry labeled "2. Run your connection string in your command line" on the modal dialog, removing/avoiding the quotation marks.

![Copy Connection String](../../.gitbook/assets/source/mongodb/mongodb_atlas_connection_string_step_4.png)

##### Self Hosted Cluster

Self-hosted clusters are MongoDB instances that are hosted outside of [MongoDB Atlas](https://www.mongodb.com/atlas/database).  Below are the steps to discover
the connection string for a MongoDB self-hosted replica set cluster.

1.  Refer to the [MongoDB connection string documentation](https://www.mongodb.com/docs/manual/reference/connection-string/#find-your-self-hosted-deployment-s-connection-string) for instructions
on discovering a self-hosted deployment connection string.

#### Step 3: Configure the Airbyte MongoDB Source

To configure the Airbyte MongoDB source, use the database credentials and connection string from steps 1 and 2, respectively.
The source will test the connection to the MongoDB instance upon creation.

### Upgrade From Previous Version

:::caution

The 1.0.0 version of the MongoDB V2 source connector contains breaking changes from previous versions of the connector.

:::

The quickest upgrade path is to click upgrade on any out-of-date connection in the UI.  These connections will display
the following message banner:
 
> **Action Required**
> There is a pending upgrade for **MongoDB**.
>
> **Version 1.0.0:**
> **We advise against upgrading until you have run a test upgrade as outlined [here](https://docs.airbyte.com/integrations/sources/mongodb-v2-migrations).**  This version brings a host of updates to the MongoDB source connector, significantly increasing its scalability and reliability, especially for large collections. As of this version with checkpointing, [CDC incremental updates](https://docs.airbyte.com/understanding-airbyte/cdc) and improved schema discovery, this connector is also now [certified](https://docs.airbyte.com/integrations/). Selecting `Upgrade` will upgrade **all** connections using this source, require you to reconfigure the source, then run a full reset on **all** of your connections.
>
> Upgrade **MongoDB** by **Dec 1, 2023** to continue syncing with this source. For more information, see this [guide](https://docs.airbyte.com/integrations/sources/mongodb-v2).

After upgrading to the latest version of the MongoDB V2 source connector, users will be required to manually re-configure
existing MongoDB V2 source connector configurations.  The required [configuration parameter](#configuration-parameters) values can be discovered
using the [quick start](#quick-start) steps in this documentation.


## Replication Methods

The MongoDB source utilizes change data capture (CDC) as a reliable way to keep your data up to date.

### CDC

Airbyte utilizes [the change streams feature](https://www.mongodb.com/docs/manual/changeStreams/) of a [MongoDB replica set](https://www.mongodb.com/docs/manual/replication/) to incrementally capture inserts, updates and deletes using a replication plugin. To learn more how Airbyte implements CDC, refer to [Change Data Capture (CDC)](https://docs.airbyte.com/understanding-airbyte/cdc/).

## Limitations & Troubleshooting

* Only supports [replica set](https://www.mongodb.com/docs/manual/replication/) cluster type.
* Schema discovery uses [sampling](https://www.mongodb.com/docs/manual/reference/operator/aggregation/sample/) of the documents to collect all distinct top-level fields.  This value is universally applied to all collections discovered in the target database.  The approach is modelled after [MongoDB Compass sampling](https://www.mongodb.com/docs/compass/current/sampling/) and is used for efficiency.  By default, 10,000 documents are sampled.  This value can be increased up to 100,000 documents to increase the likelihood that all fields will be discovered.  However, the trade-off is time, as a higher value will take the process longer to sample the collection.
* TLS/SSL is required by this connector. TLS/SSL is enabled by default for MongoDB Atlas clusters. To enable TSL/SSL connection for a self-hosted MongoDB instance, please refer to [MongoDb Documentation](https://docs.mongodb.com/manual/tutorial/configure-ssl/).
* Views, capped collections and clustered collections are not supported.
* Empty collections are excluded from schema discovery.
* Collections with different data types for the values in the `_id` field among the documents in a collection are not supported.  All `_id` values within the collection must be the same data type.
* [MongoDB's change streams](https://www.mongodb.com/docs/manual/changeStreams/) are based on the [Replica Set Oplog](https://www.mongodb.com/docs/manual/core/replica-set-oplog/), which has retention limitations.  Syncs that run less frequently than the retention period of the oplog may encounter issues with missing data.
* Atlas DB cluster are only supported in a dedicated M10 tier and above. Lower tiers may fail during connection setup.

## Configuration Parameters

| Parameter Name                             | Description                                                                                                                                                                                                                                                                                                                                                                                                                                  |
|:-------------------------------------------|:---------------------------------------------------------------------------------------------------------------------------------------------------------------------------------------------------------------------------------------------------------------------------------------------------------------------------------------------------------------------------------------------------------------------------------------------|
| Cluster Type                               | The type of the MongoDB cluster ([MongoDB Atlas](https://www.mongodb.com/atlas/database) replica set or self-hosted replica set).                                                                                                                                                                                                                                                                                                            |
| Connection String                          | The connection string of the source MongoDB cluster.  For Atlas hosted clusters, see [the quick start guide](#step-2-discover-the-mongodb-cluster-connection-string) for steps to find the connection string.  For self-hosted clusters, refer to the [MongoDB connection string documentation](https://www.mongodb.com/docs/manual/reference/connection-string/#find-your-self-hosted-deployment-s-connection-string) for more information. |
| Database Name                              | The name of the database that contains the source collection(s) to sync.                                                                                                                                                                                                                                                                                                                                                                     | 
| Username                                   | The username which is used to access the database.  Required for MongoDB Atlas clusters.                                                                                                                                                                                                                                                                                                                                                     |
| Password                                   | The password associated with this username. Required for MongoDB Atlas clusters.                                                                                                                                                                                                                                                                                                                                                             |
| Authentication Source                      | (MongoDB Atlas clusters only) Specifies the database that the supplied credentials should be validated against. Defaults to `admin`.  See the [MongoDB documentation](https://www.mongodb.com/docs/manual/reference/connection-string/#mongodb-urioption-urioption.authSource) for more details.                                                                                                                                             |
| Initial Waiting Time in Seconds (Advanced) | The amount of time the connector will wait when it launches to determine if there is new data to sync or not. Defaults to 300 seconds. Valid range: 120 seconds to 1200 seconds.                                                                                                                                                                                                                                                             |
| Size of the queue (Advanced)               | The size of the internal queue. This may interfere with memory consumption and efficiency of the connector, please be careful.                                                                                                                                                                                                                                                                                                               |
| Discovery Sample Size (Advanced)           | The maximum number of documents to sample when attempting to discover the unique fields for a collection.  Default is 10,000 with a valid range of 1,000 to 100,000.  See the [MongoDB sampling method](https://www.mongodb.com/docs/compass/current/sampling/#sampling-method) for more details.                                                                                                                                            |

For more information regarding configuration parameters, please see [MongoDb Documentation](https://docs.mongodb.com/drivers/java/sync/v4.10/fundamentals/connection/).

## Changelog

| Version | Date       | Pull Request                                             | Subject                                                                                                   |
|:--------|:-----------|:---------------------------------------------------------|:----------------------------------------------------------------------------------------------------------|
<<<<<<< HEAD
| 1.1.0   | 2023-12-14 | [32328](https://github.com/airbytehq/airbyte/pull/32328) | Schema less mode in mongodb.                                                                              |
| 1.0.12  | 2023-12-13 | [33430](https://github.com/airbytehq/airbyte/pull/33430) | Support for better debugging tools.                                                                       |
=======
| 1.2.1   | 2023-12-18 | [33549](https://github.com/airbytehq/airbyte/pull/33549) | Add logging to understand op log size.                                                                    |
| 1.2.0   | 2023-12-18 | [33438](https://github.com/airbytehq/airbyte/pull/33438) | Remove LEGACY state flag                                                                                  |
| 1.1.0   | 2023-12-14 | [32328](https://github.com/airbytehq/airbyte/pull/32328) | Schema less mode in mongodb.                                                                              |
| 1.0.12  | 2023-12-13 | [33430](https://github.com/airbytehq/airbyte/pull/33430) | Add more verbose logging.                                                                                 |
>>>>>>> 4feef2e5
| 1.0.11  | 2023-11-28 | [33356](https://github.com/airbytehq/airbyte/pull/33356) | Support for better debugging tools.                                                                       |
| 1.0.10  | 2023-11-28 | [32886](https://github.com/airbytehq/airbyte/pull/32886) | Handle discover phase OOMs                                                                                |
| 1.0.9   | 2023-11-08 | [32285](https://github.com/airbytehq/airbyte/pull/32285) | Additional support to read UUIDs                                                                          |
| 1.0.8   | 2023-11-08 | [32125](https://github.com/airbytehq/airbyte/pull/32125) | Fix compilation warnings                                                                                  |
| 1.0.7   | 2023-11-07 | [32250](https://github.com/airbytehq/airbyte/pull/32250) | Add support to read UUIDs.                                                                                |
| 1.0.6   | 2023-11-06 | [32193](https://github.com/airbytehq/airbyte/pull/32193) | Adopt java CDK version 0.4.1.                                                                             |
| 1.0.5   | 2023-10-31 | [32028](https://github.com/airbytehq/airbyte/pull/32028) | url encode username and password.<br/>Handle a case of document update and delete in a single sync.       |
| 1.0.3   | 2023-10-19 | [31629](https://github.com/airbytehq/airbyte/pull/31629) | Allow discover operation use of disk file when an operation goes over max allowed mem                     |    
| 1.0.2   | 2023-10-19 | [31596](https://github.com/airbytehq/airbyte/pull/31596) | Allow use of temp disk file when an operation goes over max allowed mem                                   |
| 1.0.1   | 2023-10-03 | [31034](https://github.com/airbytehq/airbyte/pull/31034) | Fix field filtering logic related to nested documents                                                     |
| 1.0.0   | 2023-10-03 | [29969](https://github.com/airbytehq/airbyte/pull/29969) | General availability release using Change Data Capture (CDC)                                              |
| 0.2.5   | 2023-07-27 | [28815](https://github.com/airbytehq/airbyte/pull/28815) | Revert back to version 0.2.0                                                                              |
| 0.2.4   | 2023-07-26 | [28760](https://github.com/airbytehq/airbyte/pull/28760) | Fix bug preventing some syncs from succeeding when collecting stats                                       |
| 0.2.3   | 2023-07-26 | [28733](https://github.com/airbytehq/airbyte/pull/28733) | Fix bug preventing syncs from discovering field types                                                     |
| 0.2.2   | 2023-07-25 | [28692](https://github.com/airbytehq/airbyte/pull/28692) | Fix bug preventing statistics retrieval from views                                                        |
| 0.2.1   | 2023-07-21 | [28527](https://github.com/airbytehq/airbyte/pull/28527) | Log server information                                                                                    |
| 0.2.0   | 2023-06-26 | [27737](https://github.com/airbytehq/airbyte/pull/27737) | License Update: Elv2                                                                                      |
| 0.1.19  | 2022-10-07 | [17614](https://github.com/airbytehq/airbyte/pull/17614) | Increased discover performance                                                                            |
| 0.1.18  | 2022-10-05 | [17590](https://github.com/airbytehq/airbyte/pull/17590) | Add ability to enforce SSL in MongoDB connector and check logic                                           |
| 0.1.17  | 2022-09-08 | [16401](https://github.com/airbytehq/airbyte/pull/16401) | Fixed bug with empty strings in fields with _aibyte_transform_                                            |
| 0.1.16  | 2022-08-18 | [14356](https://github.com/airbytehq/airbyte/pull/14356) | DB Sources: only show a table can sync incrementally if at least one column can be used as a cursor field |
| 0.1.15  | 2022-06-17 | [13864](https://github.com/airbytehq/airbyte/pull/13864) | Updated stacktrace format for any trace message errors                                                    |
| 0.1.14  | 2022-05-05 | [12428](https://github.com/airbytehq/airbyte/pull/12428) | JsonSchema: Add properties to fields with type 'object'                                                   |
| 0.1.13  | 2022-02-21 | [10276](https://github.com/airbytehq/airbyte/pull/10276) | Create a custom codec registry to handle DBRef MongoDB objects                                            |
| 0.1.12  | 2022-02-14 | [10256](https://github.com/airbytehq/airbyte/pull/10256) | (unpublished) Add `-XX:+ExitOnOutOfMemoryError` JVM option                                                |
| 0.1.11  | 2022-01-10 | [9238](https://github.com/airbytehq/airbyte/pull/9238)   | Return only those collections for which the user has privileges                                           |
| 0.1.10  | 2021-12-30 | [9202](https://github.com/airbytehq/airbyte/pull/9202)   | Update connector fields title/description                                                                 |
| 0.1.9   | 2021-12-07 | [8491](https://github.com/airbytehq/airbyte/pull/8491)   | Configure 10000 limit doc reading during Discovery step                                                   |
| 0.1.8   | 2021-11-29 | [8306](https://github.com/airbytehq/airbyte/pull/8306)   | Added milliseconds for date format for cursor                                                             |
| 0.1.7   | 2021-11-22 | [8161](https://github.com/airbytehq/airbyte/pull/8161)   | Updated Performance and updated cursor for timestamp type                                                 |
| 0.1.5   | 2021-11-17 | [8046](https://github.com/airbytehq/airbyte/pull/8046)   | Added milliseconds to convert timestamp to datetime format                                                |
| 0.1.4   | 2021-11-15 | [7982](https://github.com/airbytehq/airbyte/pull/7982)   | Updated Performance                                                                                       |
| 0.1.3   | 2021-10-19 | [7160](https://github.com/airbytehq/airbyte/pull/7160)   | Fixed nested document parsing                                                                             |
| 0.1.2   | 2021-10-07 | [6860](https://github.com/airbytehq/airbyte/pull/6860)   | Added filter to avoid MongoDb system collections                                                          |
| 0.1.1   | 2021-09-21 | [6364](https://github.com/airbytehq/airbyte/pull/6364)   | Source MongoDb: added support via TLS/SSL                                                                 |
| 0.1.0   | 2021-08-30 | [5530](https://github.com/airbytehq/airbyte/pull/5530)   | New source: MongoDb ported to java                                                                        |<|MERGE_RESOLUTION|>--- conflicted
+++ resolved
@@ -191,15 +191,10 @@
 
 | Version | Date       | Pull Request                                             | Subject                                                                                                   |
 |:--------|:-----------|:---------------------------------------------------------|:----------------------------------------------------------------------------------------------------------|
-<<<<<<< HEAD
-| 1.1.0   | 2023-12-14 | [32328](https://github.com/airbytehq/airbyte/pull/32328) | Schema less mode in mongodb.                                                                              |
-| 1.0.12  | 2023-12-13 | [33430](https://github.com/airbytehq/airbyte/pull/33430) | Support for better debugging tools.                                                                       |
-=======
 | 1.2.1   | 2023-12-18 | [33549](https://github.com/airbytehq/airbyte/pull/33549) | Add logging to understand op log size.                                                                    |
 | 1.2.0   | 2023-12-18 | [33438](https://github.com/airbytehq/airbyte/pull/33438) | Remove LEGACY state flag                                                                                  |
 | 1.1.0   | 2023-12-14 | [32328](https://github.com/airbytehq/airbyte/pull/32328) | Schema less mode in mongodb.                                                                              |
 | 1.0.12  | 2023-12-13 | [33430](https://github.com/airbytehq/airbyte/pull/33430) | Add more verbose logging.                                                                                 |
->>>>>>> 4feef2e5
 | 1.0.11  | 2023-11-28 | [33356](https://github.com/airbytehq/airbyte/pull/33356) | Support for better debugging tools.                                                                       |
 | 1.0.10  | 2023-11-28 | [32886](https://github.com/airbytehq/airbyte/pull/32886) | Handle discover phase OOMs                                                                                |
 | 1.0.9   | 2023-11-08 | [32285](https://github.com/airbytehq/airbyte/pull/32285) | Additional support to read UUIDs                                                                          |
