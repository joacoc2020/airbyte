#
# Copyright (c) 2022 Airbyte, Inc., all rights reserved.
#

from typing import Any, Iterable, List, Mapping, Optional, Union

from airbyte_cdk.models import SyncMode
<<<<<<< HEAD
from airbyte_cdk.sources.declarative.interpolation.interpolated_string import InterpolatedString
from airbyte_cdk.sources.declarative.requesters.paginators.request_option import RequestOption, RequestOptionType
=======
from airbyte_cdk.sources.declarative.interpolation.interpolated_mapping import InterpolatedMapping
from airbyte_cdk.sources.declarative.states.dict_state import DictState
>>>>>>> cac95dd4
from airbyte_cdk.sources.declarative.stream_slicers.stream_slicer import StreamSlicer
from airbyte_cdk.sources.streams.core import Stream


class SubstreamSlicer(StreamSlicer):
    """
    Stream slicer that iterates over the parent's stream slices and records and emits slices by interpolating the slice_definition mapping
    Will populate the state with `parent_stream_slice` and `parent_record` so they can be accessed by other components
    """

    def path(self) -> Optional[str]:
        if self._cursor and self._parent_option and self._parent_option.option_type == RequestOptionType.path:
            return (
                InterpolatedString(self._parent_option.path)
                .eval(self._cursor, **{self._stream_state_field: self._cursor})
                .replace(self._url_base, "")
            )
        else:
            return None

    def update_cursor(self, stream_slice: Mapping[str, Any], last_record: Optional[Mapping[str, Any]]):
        print(f"update_cursor. stream_slice: {stream_slice}")

    def request_params(self) -> Mapping[str, Any]:
        return {}

    def request_headers(self) -> Mapping[str, Any]:
        return {}

    def request_body_data(self) -> Optional[Union[Mapping, str]]:
        return {}

    def request_body_json(self) -> Optional[Mapping]:
        return {}

    def set_state(self, stream_state: Mapping[str, Any]):
        self._cursor = stream_state.get(self._stream_state_field)

    def get_stream_state(self) -> Optional[Mapping[str, Any]]:
        return {self._stream_state_field: self._cursor} if self._cursor else None

    def __init__(
        self,
        url_base: str,
        parent_streams: List[Stream],
        parent_field: str,
        parent_option: Optional[RequestOption] = None,
        stream_state_field: Optional[str] = None,
    ):
        self._parent_streams = parent_streams
<<<<<<< HEAD
        self._parent_field = parent_field
        self._stream_state_field = stream_state_field or "parent_id"
        self._cursor = None
        self._url_base = url_base
        self._parent_option = parent_option
=======
        self._state = state
        self._interpolation = InterpolatedMapping(slice_definition)
>>>>>>> cac95dd4

    def stream_slices(self, sync_mode: SyncMode, stream_state: Mapping[str, Any]) -> Iterable[Mapping[str, Any]]:
        """
        Iterate over each parent stream.
        For each stream, iterate over its stream_slices.
        For each stream slice, iterate over each records.
        yield a stream slice for each such records.

        If a parent slice contains no record, emit a slice with parent_record=None.

        The template string can interpolate the following values:
        - parent_stream_slice: mapping representing the parent's stream slice
        - parent_record: mapping representing the parent record
        - parent_stream_name: string representing the parent stream name
        """
        if not self._parent_streams:
            yield from []
        else:
            for parent_stream in self._parent_streams:
                for parent_stream_slice in parent_stream.stream_slices(sync_mode=sync_mode, cursor_field=None, stream_state=stream_state):
                    empty_parent_slice = True

                    for parent_record in parent_stream.read_records(
                        sync_mode=SyncMode.full_refresh, cursor_field=None, stream_slice=parent_stream_slice, stream_state=None
                    ):
                        empty_parent_slice = False
                        self._cursor = parent_record.get(self._parent_field)
                        yield {self._stream_state_field: self._cursor}
                    # If the parent slice contains no records,
                    if empty_parent_slice:
                        self._cursor = parent_stream_slice.get(self._parent_field)
                        yield {self._stream_state_field: self._cursor}<|MERGE_RESOLUTION|>--- conflicted
+++ resolved
@@ -2,16 +2,11 @@
 # Copyright (c) 2022 Airbyte, Inc., all rights reserved.
 #
 
-from typing import Any, Iterable, List, Mapping, Optional, Union
+from typing import Any, Iterable, List, Mapping
 
 from airbyte_cdk.models import SyncMode
-<<<<<<< HEAD
-from airbyte_cdk.sources.declarative.interpolation.interpolated_string import InterpolatedString
-from airbyte_cdk.sources.declarative.requesters.paginators.request_option import RequestOption, RequestOptionType
-=======
 from airbyte_cdk.sources.declarative.interpolation.interpolated_mapping import InterpolatedMapping
 from airbyte_cdk.sources.declarative.states.dict_state import DictState
->>>>>>> cac95dd4
 from airbyte_cdk.sources.declarative.stream_slicers.stream_slicer import StreamSlicer
 from airbyte_cdk.sources.streams.core import Stream
 
@@ -22,56 +17,10 @@
     Will populate the state with `parent_stream_slice` and `parent_record` so they can be accessed by other components
     """
 
-    def path(self) -> Optional[str]:
-        if self._cursor and self._parent_option and self._parent_option.option_type == RequestOptionType.path:
-            return (
-                InterpolatedString(self._parent_option.path)
-                .eval(self._cursor, **{self._stream_state_field: self._cursor})
-                .replace(self._url_base, "")
-            )
-        else:
-            return None
-
-    def update_cursor(self, stream_slice: Mapping[str, Any], last_record: Optional[Mapping[str, Any]]):
-        print(f"update_cursor. stream_slice: {stream_slice}")
-
-    def request_params(self) -> Mapping[str, Any]:
-        return {}
-
-    def request_headers(self) -> Mapping[str, Any]:
-        return {}
-
-    def request_body_data(self) -> Optional[Union[Mapping, str]]:
-        return {}
-
-    def request_body_json(self) -> Optional[Mapping]:
-        return {}
-
-    def set_state(self, stream_state: Mapping[str, Any]):
-        self._cursor = stream_state.get(self._stream_state_field)
-
-    def get_stream_state(self) -> Optional[Mapping[str, Any]]:
-        return {self._stream_state_field: self._cursor} if self._cursor else None
-
-    def __init__(
-        self,
-        url_base: str,
-        parent_streams: List[Stream],
-        parent_field: str,
-        parent_option: Optional[RequestOption] = None,
-        stream_state_field: Optional[str] = None,
-    ):
+    def __init__(self, parent_streams: List[Stream], state: DictState, slice_definition: Mapping[str, Any]):
         self._parent_streams = parent_streams
-<<<<<<< HEAD
-        self._parent_field = parent_field
-        self._stream_state_field = stream_state_field or "parent_id"
-        self._cursor = None
-        self._url_base = url_base
-        self._parent_option = parent_option
-=======
         self._state = state
         self._interpolation = InterpolatedMapping(slice_definition)
->>>>>>> cac95dd4
 
     def stream_slices(self, sync_mode: SyncMode, stream_state: Mapping[str, Any]) -> Iterable[Mapping[str, Any]]:
         """
@@ -92,15 +41,24 @@
         else:
             for parent_stream in self._parent_streams:
                 for parent_stream_slice in parent_stream.stream_slices(sync_mode=sync_mode, cursor_field=None, stream_state=stream_state):
+                    self._state.update_state(parent_stream_slice=parent_stream_slice)
+                    self._state.update_state(parent_record=None)
                     empty_parent_slice = True
 
                     for parent_record in parent_stream.read_records(
                         sync_mode=SyncMode.full_refresh, cursor_field=None, stream_slice=parent_stream_slice, stream_state=None
                     ):
                         empty_parent_slice = False
-                        self._cursor = parent_record.get(self._parent_field)
-                        yield {self._stream_state_field: self._cursor}
+                        slice_definition = self._get_slice_definition(parent_stream_slice, parent_record, parent_stream.name)
+                        self._state.update_state(parent_record=parent_record)
+                        yield slice_definition
                     # If the parent slice contains no records,
+                    # yield a slice definition with parent_record==None
                     if empty_parent_slice:
-                        self._cursor = parent_stream_slice.get(self._parent_field)
-                        yield {self._stream_state_field: self._cursor}+                        slice_definition = self._get_slice_definition(parent_stream_slice, None, parent_stream.name)
+                        yield slice_definition
+
+    def _get_slice_definition(self, parent_stream_slice, parent_record, parent_stream_name):
+        return self._interpolation.eval(
+            None, parent_stream_slice=parent_stream_slice, parent_record=parent_record, parent_stream_name=parent_stream_name
+        )