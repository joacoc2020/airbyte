#
# Copyright (c) 2023 Airbyte, Inc., all rights reserved.
#

import codecs
from enum import Enum
<<<<<<< HEAD
from typing import Any, List, Mapping, Optional, Union, Dict
=======
from typing import Any, Dict, List, Mapping, Optional, Union
>>>>>>> 71c4be11

from airbyte_cdk.models import ConfiguredAirbyteCatalog
from pydantic import BaseModel, root_validator, validator

PrimaryKeyType = Optional[Union[str, List[str], List[List[str]]]]

VALID_FILE_TYPES = {"avro", "csv", "jsonl", "parquet"}


class QuotingBehavior(Enum):
    QUOTE_ALL = "Quote All"
    QUOTE_SPECIAL_CHARACTERS = "Quote Special Characters"
    QUOTE_NONNUMERIC = "Quote Non-numeric"
    QUOTE_NONE = "Quote None"


class CsvFormat(BaseModel):
    delimiter: str = ","
    quote_char: str = '"'
    escape_char: Optional[str]
    encoding: Optional[str] = "utf8"
    double_quote: bool
    quoting_behavior: QuotingBehavior = QuotingBehavior.QUOTE_SPECIAL_CHARACTERS
    # Noting that the existing S3 connector had a config option newlines_in_values. This was only supported by pyarrow and not
    # the Python csv package. It has a little adoption, but long term we should ideally phase this out because of the drawbacks
    # of using pyarrow

    @validator("delimiter")
    def validate_delimiter(cls, v: str) -> str:
        if len(v) != 1:
            raise ValueError("delimiter should only be one character")
        if v in {"\r", "\n"}:
            raise ValueError(f"delimiter cannot be {v}")
        return v

    @validator("quote_char")
    def validate_quote_char(cls, v: str) -> str:
        if len(v) != 1:
            raise ValueError("quote_char should only be one character")
        return v

    @validator("escape_char")
    def validate_escape_char(cls, v: str) -> str:
        if len(v) != 1:
            raise ValueError("escape_char should only be one character")
        return v

    @validator("encoding")
    def validate_encoding(cls, v: str) -> str:
        try:
            codecs.lookup(v)
        except LookupError:
            raise ValueError(f"invalid encoding format: {v}")
        return v


class FileBasedStreamConfig(BaseModel):
    name: str
    file_type: str
    globs: Optional[List[str]]
    validation_policy: Union[str, Any]
    validation_policies: Dict[str, Any]
    catalog_schema: Optional[ConfiguredAirbyteCatalog]
    input_schema: Optional[Dict[str, Any]]
    primary_key: PrimaryKeyType
    max_history_size: Optional[int]
    days_to_sync_if_history_is_full: Optional[int]
    format: Optional[Mapping[str, CsvFormat]]  # this will eventually be a Union once we have more than one format type

    @validator("format", pre=True)
    def transform_format(cls, v: Mapping[str, str]) -> Any:
        if isinstance(v, Mapping):
            file_type = v.get("filetype", "")
            if file_type.casefold() not in VALID_FILE_TYPES:
                raise ValueError(f"Format filetype {file_type} is not a supported file type")
            return {file_type: {key: val for key, val in v.items()}}
        return v

    @root_validator
    def set_validation_policy(cls, values):
        validation_policy_key = values.get("validation_policy")
        validation_policies = values.get("validation_policies")

        if validation_policy_key not in validation_policies:
            raise ValueError(f"validation_policy must be one of {list(validation_policies.keys())}")

        values["validation_policy"] = validation_policies[validation_policy_key]

        return values<|MERGE_RESOLUTION|>--- conflicted
+++ resolved
@@ -4,14 +4,12 @@
 
 import codecs
 from enum import Enum
-<<<<<<< HEAD
-from typing import Any, List, Mapping, Optional, Union, Dict
-=======
 from typing import Any, Dict, List, Mapping, Optional, Union
->>>>>>> 71c4be11
 
 from airbyte_cdk.models import ConfiguredAirbyteCatalog
 from pydantic import BaseModel, root_validator, validator
+
+from airbyte_cdk.sources.file_based.schema_validation_policies import AbstractSchemaValidationPolicy
 
 PrimaryKeyType = Optional[Union[str, List[str], List[List[str]]]]
 
@@ -69,8 +67,8 @@
     name: str
     file_type: str
     globs: Optional[List[str]]
-    validation_policy: Union[str, Any]
-    validation_policies: Dict[str, Any]
+    validation_policy: Any
+    validation_policies: Dict[str, AbstractSchemaValidationPolicy]
     catalog_schema: Optional[ConfiguredAirbyteCatalog]
     input_schema: Optional[Dict[str, Any]]
     primary_key: PrimaryKeyType
@@ -88,9 +86,9 @@
         return v
 
     @root_validator
-    def set_validation_policy(cls, values):
-        validation_policy_key = values.get("validation_policy")
-        validation_policies = values.get("validation_policies")
+    def set_validation_policy(cls, values: Dict[str, Any]) -> Mapping[str, Any]:
+        validation_policy_key = values.get("validation_policy", {})
+        validation_policies = values.get("validation_policies", {})
 
         if validation_policy_key not in validation_policies:
             raise ValueError(f"validation_policy must be one of {list(validation_policies.keys())}")
