# Greenhouse

This page contains the setup guide and reference information for the Greenhouse source connector.

## Prerequisites

To set up the Greenhouse source connector, you'll need the [Harvest API key](https://developers.greenhouse.io/harvest.html#authentication) with permissions to the resources Airbyte should be able to access.

## Set up the Greenhouse connector in Airbyte

1. [Log into your Airbyte Cloud](https://cloud.airbyte.com/workspaces) account or navigate to the Airbyte Open Source dashboard.
2. Click **Sources** and then click **+ New source**.
3. On the Set up the source page, select **Greenhouse** from the Source type dropdown.
4. Enter the name for the Greenhouse connector.
5. Enter your [**Harvest API Key**](https://developers.greenhouse.io/harvest.html#authentication) that you obtained from Greenhouse.
6. Click **Set up source**.

## Supported sync modes

The Greenhouse source connector supports the following [sync modes](https://docs.airbyte.com/cloud/core-concepts#connection-sync-modes):

- [Full Refresh - Overwrite](https://docs.airbyte.com/understanding-airbyte/connections/full-refresh-overwrite/)
- [Full Refresh - Append](https://docs.airbyte.com/understanding-airbyte/connections/full-refresh-append)
- [Incremental - Append](https://docs.airbyte.com/understanding-airbyte/connections/incremental-append)
- [Incremental - Append + Deduped](https://docs.airbyte.com/understanding-airbyte/connections/incremental-append-deduped)

## Supported Streams

- [Activity Feed](https://developers.greenhouse.io/harvest.html#get-retrieve-activity-feed)
- [Applications](https://developers.greenhouse.io/harvest.html#get-list-applications) \(Incremental\)
- [Applications Interviews](https://developers.greenhouse.io/harvest.html#get-list-scheduled-interviews-for-application) \(Incremental\)
- [Applications Demographics Answers](https://developers.greenhouse.io/harvest.html#get-list-demographic-answers-for-application) \(Incremental\)
- [Demographics Answers](https://developers.greenhouse.io/harvest.html#get-list-demographic-answers) \(Incremental\)
- [Demographic Answer Options](https://developers.greenhouse.io/harvest.html#get-list-demographic-answer-options)
- [Demographic Answer Options For Question](https://developers.greenhouse.io/harvest.html#get-list-demographic-answer-options-for-demographic-question)
- [Demographic Questions](https://developers.greenhouse.io/harvest.html#get-list-demographic-questions)
- [Demographic Question Set](https://developers.greenhouse.io/harvest.html#get-list-demographic-question-sets)
- [Demographic Questions For Question Set](https://developers.greenhouse.io/harvest.html#get-list-demographic-questions-for-demographic-question-set)
- [Approvals](https://developers.greenhouse.io/harvest.html#get-list-approvals-for-job)
- [Candidates](https://developers.greenhouse.io/harvest.html#get-list-candidates) \(Incremental\)
- [Close Reasons](https://developers.greenhouse.io/harvest.html#get-list-close-reasons)
- [Custom Fields](https://developers.greenhouse.io/harvest.html#get-list-custom-fields)
- [Degrees](https://developers.greenhouse.io/harvest.html#get-list-degrees)
- [Departments](https://developers.greenhouse.io/harvest.html#get-list-departments)
- [Disciplines](https://developers.greenhouse.io/harvest.html#get-list-approvals-for-job)
- [EEOC](https://developers.greenhouse.io/harvest.html#get-list-eeoc) \(Incremental\)
- [Email Templates](https://developers.greenhouse.io/harvest.html#get-list-email-templates) \(Incremental\)
- [Interviews](https://developers.greenhouse.io/harvest.html#get-list-scheduled-interviews) \(Incremental\)
- [Job Posts](https://developers.greenhouse.io/harvest.html#get-list-job-posts) \(Incremental\)
- [Job Stages](https://developers.greenhouse.io/harvest.html#get-list-job-stages) \(Incremental\)
- [Jobs](https://developers.greenhouse.io/harvest.html#get-list-jobs) \(Incremental\)
- [Job Openings](https://developers.greenhouse.io/harvest.html#get-list-job-openings)
- [Jobs Stages](https://developers.greenhouse.io/harvest.html#get-list-job-stages-for-job) \(Incremental\)
- [Offers](https://developers.greenhouse.io/harvest.html#get-list-offers) \(Incremental\)
- [Offices](https://developers.greenhouse.io/harvest.html#get-list-offices)
- [Prospect Pools](https://developers.greenhouse.io/harvest.html#get-list-prospect-pools)
- [Rejection Reasons](https://developers.greenhouse.io/harvest.html#get-list-rejection-reasons)
- [Schools](https://developers.greenhouse.io/harvest.html#get-list-schools)
- [Scorecards](https://developers.greenhouse.io/harvest.html#get-list-scorecards) \(Incremental\)
- [Sources](https://developers.greenhouse.io/harvest.html#get-list-sources)
- [Tags](https://developers.greenhouse.io/harvest.html#get-list-candidate-tags)
- [Users](https://developers.greenhouse.io/harvest.html#get-list-users) \(Incremental\)
- [User Permissions](https://developers.greenhouse.io/harvest.html#get-list-job-permissions)
- [User Roles](https://developers.greenhouse.io/harvest.html#the-user-role-object)

## Performance considerations

The Greenhouse connector should not run into Greenhouse API limitations under normal usage. [Create an issue](https://github.com/airbytehq/airbyte/issues) if you encounter any rate limit issues that are not automatically retried successfully.

## Changelog

<details>
  <summary>Expand to review</summary>

| Version | Date       | Pull Request                                             | Subject                                                                                                                                                              |
| :------ | :--------- | :------------------------------------------------------- | :------------------------------------------------------------------------------------------------------------------------------------------------------------------- |
<<<<<<< HEAD
| 0.6.0  | 2024-10-23 | [47283](https://github.com/airbytehq/airbyte/pull/47283) | Migrate to Manifest-only |
=======
| 0.5.30 | 2025-01-11 | [51214](https://github.com/airbytehq/airbyte/pull/51214) | Update dependencies |
| 0.5.29 | 2024-12-28 | [50632](https://github.com/airbytehq/airbyte/pull/50632) | Update dependencies |
| 0.5.28 | 2024-12-21 | [50109](https://github.com/airbytehq/airbyte/pull/50109) | Update dependencies |
| 0.5.27 | 2024-12-14 | [49248](https://github.com/airbytehq/airbyte/pull/49248) | Starting with this version, the Docker image is now rootless. Please note that this and future versions will not be compatible with Airbyte versions earlier than 0.64 |
| 0.5.26 | 2024-12-12 | [48996](https://github.com/airbytehq/airbyte/pull/48996) | Update dependencies |
>>>>>>> 4cb3bb95
| 0.5.25 | 2024-10-29 | [47110](https://github.com/airbytehq/airbyte/pull/47110) | Update dependencies |
| 0.5.24 | 2024-10-23 | [47306](https://github.com/airbytehq/airbyte/pull/47306) | Add 'job_post_id' to applications stream scehma |
| 0.5.23 | 2024-10-12 | [46828](https://github.com/airbytehq/airbyte/pull/46828) | Update dependencies |
| 0.5.22 | 2024-10-05 | [46506](https://github.com/airbytehq/airbyte/pull/46506) | Update dependencies |
| 0.5.21 | 2024-09-28 | [46159](https://github.com/airbytehq/airbyte/pull/46159) | Update dependencies |
| 0.5.20 | 2024-09-21 | [45834](https://github.com/airbytehq/airbyte/pull/45834) | Update dependencies |
| 0.5.19 | 2024-09-17 | [45625](https://github.com/airbytehq/airbyte/pull/45625) | Change check stream |
| 0.5.18 | 2024-09-14 | [45476](https://github.com/airbytehq/airbyte/pull/45476) | Update dependencies |
| 0.5.17 | 2024-09-07 | [45229](https://github.com/airbytehq/airbyte/pull/45229) | Update dependencies |
| 0.5.16 | 2024-08-31 | [44755](https://github.com/airbytehq/airbyte/pull/44755) | Update dependencies |
| 0.5.15 | 2024-08-17 | [44246](https://github.com/airbytehq/airbyte/pull/44246) | Update dependencies |
| 0.5.14 | 2024-08-10 | [43595](https://github.com/airbytehq/airbyte/pull/43595) | Update dependencies |
| 0.5.13 | 2024-08-03 | [43160](https://github.com/airbytehq/airbyte/pull/43160) | Update dependencies |
| 0.5.12 | 2024-07-27 | [42816](https://github.com/airbytehq/airbyte/pull/42816) | Update dependencies |
| 0.5.11 | 2024-07-20 | [42240](https://github.com/airbytehq/airbyte/pull/42240) | Update dependencies |
| 0.5.10 | 2024-07-13 | [41787](https://github.com/airbytehq/airbyte/pull/41787) | Update dependencies |
| 0.5.9 | 2024-07-10 | [41215](https://github.com/airbytehq/airbyte/pull/41215) | Update dependencies |
| 0.5.8 | 2024-07-10 | [39601](https://github.com/airbytehq/airbyte/pull/39601) | Move spec to manifest, fix readme |
| 0.5.7 | 2024-07-06 | [40882](https://github.com/airbytehq/airbyte/pull/40882) | Update dependencies |
| 0.5.6 | 2024-06-25 | [40451](https://github.com/airbytehq/airbyte/pull/40451) | Update dependencies |
| 0.5.5 | 2024-06-22 | [39968](https://github.com/airbytehq/airbyte/pull/39968) | Update dependencies |
| 0.5.4 | 2024-06-06 | [39247](https://github.com/airbytehq/airbyte/pull/39247) | [autopull] Upgrade base image to v1.2.2 |
| 0.5.3 | 2024-04-19 | [36640](https://github.com/airbytehq/airbyte/pull/36640) | Updating to 0.80.0 CDK |
| 0.5.2 | 2024-04-12 | [36640](https://github.com/airbytehq/airbyte/pull/36640) | schema descriptions |
| 0.5.1 | 2024-03-12 | [35988](https://github.com/airbytehq/airbyte/pull/35988) | Unpin CDK version |
| 0.5.0 | 2024-02-20 | [35465](https://github.com/airbytehq/airbyte/pull/35465) | Per-error reporting and continue sync on stream failures |
| 0.4.5 | 2024-02-09 | [35077](https://github.com/airbytehq/airbyte/pull/35077) | Manage dependencies with Poetry. |
| 0.4.4 | 2023-11-29 | [32397](https://github.com/airbytehq/airbyte/pull/32397) | Increase test coverage and migrate to base image |
| 0.4.3 | 2023-09-20 | [30648](https://github.com/airbytehq/airbyte/pull/30648) | Update candidates.json |
| 0.4.2 | 2023-08-02 | [28969](https://github.com/airbytehq/airbyte/pull/28969) | Update CDK version |
| 0.4.1 | 2023-06-28 | [27773](https://github.com/airbytehq/airbyte/pull/27773) | Update following state breaking changes |
| 0.4.0 | 2023-04-26 | [25332](https://github.com/airbytehq/airbyte/pull/25332) | Add new streams: `ActivityFeed`, `Approvals`, `Disciplines`, `Eeoc`, `EmailTemplates`, `Offices`, `ProspectPools`, `Schools`, `Tags`, `UserPermissions`, `UserRoles` |
| 0.3.1 | 2023-03-06 | [23231](https://github.com/airbytehq/airbyte/pull/23231) | Publish using low-code CDK Beta version |
| 0.3.0 | 2022-10-19 | [18154](https://github.com/airbytehq/airbyte/pull/18154) | Extend `Users` stream schema |
| 0.2.11 | 2022-09-27 | [17239](https://github.com/airbytehq/airbyte/pull/17239) | Always install the latest version of Airbyte CDK |
| 0.2.10 | 2022-09-05 | [16338](https://github.com/airbytehq/airbyte/pull/16338) | Implement incremental syncs & fix SATs |
| 0.2.9 | 2022-08-22 | [15800](https://github.com/airbytehq/airbyte/pull/15800) | Bugfix to allow reading sentry.yaml and schemas at runtime |
| 0.2.8 | 2022-08-10 | [15344](https://github.com/airbytehq/airbyte/pull/15344) | Migrate connector to config-based framework |
| 0.2.7 | 2022-04-15 | [11941](https://github.com/airbytehq/airbyte/pull/11941) | Correct Schema data type for Applications, Candidates, Scorecards and Users |
| 0.2.6 | 2021-11-08 | [7607](https://github.com/airbytehq/airbyte/pull/7607) | Implement demographics streams support. Update SAT for demographics streams |
| 0.2.5 | 2021-09-22 | [6377](https://github.com/airbytehq/airbyte/pull/6377) | Refactor the connector to use CDK. Implement additional stream support |
| 0.2.4 | 2021-09-15 | [6238](https://github.com/airbytehq/airbyte/pull/6238) | Add identification of accessible streams for API keys with limited permissions |

</details><|MERGE_RESOLUTION|>--- conflicted
+++ resolved
@@ -74,15 +74,12 @@
 
 | Version | Date       | Pull Request                                             | Subject                                                                                                                                                              |
 | :------ | :--------- | :------------------------------------------------------- | :------------------------------------------------------------------------------------------------------------------------------------------------------------------- |
-<<<<<<< HEAD
 | 0.6.0  | 2024-10-23 | [47283](https://github.com/airbytehq/airbyte/pull/47283) | Migrate to Manifest-only |
-=======
 | 0.5.30 | 2025-01-11 | [51214](https://github.com/airbytehq/airbyte/pull/51214) | Update dependencies |
 | 0.5.29 | 2024-12-28 | [50632](https://github.com/airbytehq/airbyte/pull/50632) | Update dependencies |
 | 0.5.28 | 2024-12-21 | [50109](https://github.com/airbytehq/airbyte/pull/50109) | Update dependencies |
 | 0.5.27 | 2024-12-14 | [49248](https://github.com/airbytehq/airbyte/pull/49248) | Starting with this version, the Docker image is now rootless. Please note that this and future versions will not be compatible with Airbyte versions earlier than 0.64 |
 | 0.5.26 | 2024-12-12 | [48996](https://github.com/airbytehq/airbyte/pull/48996) | Update dependencies |
->>>>>>> 4cb3bb95
 | 0.5.25 | 2024-10-29 | [47110](https://github.com/airbytehq/airbyte/pull/47110) | Update dependencies |
 | 0.5.24 | 2024-10-23 | [47306](https://github.com/airbytehq/airbyte/pull/47306) | Add 'job_post_id' to applications stream scehma |
 | 0.5.23 | 2024-10-12 | [46828](https://github.com/airbytehq/airbyte/pull/46828) | Update dependencies |
