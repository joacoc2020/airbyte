--- conflicted
+++ resolved
@@ -9,19 +9,15 @@
 
 import pytest
 
-<<<<<<< HEAD
+import mock
+
 from airbyte_cdk.models import SyncMode
+from airbyte_cdk.test.entrypoint_wrapper import read
 from airbyte_cdk.test.state_builder import StateBuilder
 from airbyte_cdk.utils.datetime_helpers import ab_datetime_now
 
 from .conftest import find_stream, get_source, mock_dynamic_schema_requests_with_skip, read_from_stream
-=======
-from airbyte_cdk.models import ConfiguredAirbyteCatalog, ConfiguredAirbyteCatalogSerializer, SyncMode
-from airbyte_cdk.test.entrypoint_wrapper import read
-from airbyte_cdk.test.state_builder import StateBuilder
-
 from .conftest import find_stream, mock_dynamic_schema_requests_with_skip, read_from_stream
->>>>>>> e8a44ab7
 from .utils import read_full_refresh, read_incremental
 
 
@@ -49,6 +45,7 @@
         },
     ]
 
+    requests_mock.get("https://api.hubapi.com/crm/v3/schemas", json={}, status_code=200)
     requests_mock.register_uri("GET", "/properties/v2/contact/properties", responses)
     requests_mock.register_uri("GET", "/crm/v3/objects/contact", {})
     ok, error_msg = get_source(config).check_connection(logger, config=config)
@@ -80,54 +77,11 @@
     assert not ok
     assert error_msg
 
-
-<<<<<<< HEAD
-def test_streams(config):
+def test_streams(requests_mock, config):
+    requests_mock.get("https://api.hubapi.com/crm/v3/schemas", json={}, status_code=200)
     streams = get_source(config).streams(config)
+
     assert len(streams) == 32
-
-
-# TODO: uncomment when custom streams are low code
-# def test_custom_streams(config_experimental):
-#     custom_object_stream_instances = [MagicMock()]
-#     streams = SourceHubspot(config_experimental, None, None).get_web_analytics_custom_objects_stream(
-#         custom_object_stream_instances=custom_object_stream_instances,
-#         common_params={"api": MagicMock(), "start_date": "2021-01-01T00:00:00Z", "credentials": config_experimental["credentials"]},
-#     )
-#     assert len(list(streams)) == 1
-=======
-def test_check_connection_invalid_start_date_exception(config_invalid_date):
-    with pytest.raises(InvalidStartDateConfigError):
-        ok, error_msg = SourceHubspot(config_invalid_date, None, None).check_connection(logger, config=config_invalid_date)
-        assert not ok
-        assert error_msg
-
-
-@mock.patch("source_hubspot.source.SourceHubspot.get_custom_object_streams")
-def test_streams(mock_get_custom_object_streams, requests_mock, config):
-    requests_mock.get("https://api.hubapi.com/crm/v3/schemas", json={}, status_code=200)
-    streams = SourceHubspot(config, None, None).streams(config)
-
-    assert len(streams) == 32
-
-
-@mock.patch("source_hubspot.source.SourceHubspot.get_custom_object_streams")
-def test_streams_incremental(mock_get_custom_object_streams, requests_mock, config_experimental):
-    requests_mock.get("https://api.hubapi.com/crm/v3/schemas", json={}, status_code=200)
-    streams = SourceHubspot(config_experimental, None, None).streams(config_experimental)
-
-    assert len(streams) == 44
-
-
-def test_custom_streams(config_experimental):
-    custom_object_stream_instances = [MagicMock()]
-    streams = SourceHubspot(config_experimental, None, None).get_web_analytics_custom_objects_stream(
-        custom_object_stream_instances=custom_object_stream_instances,
-        common_params={"api": MagicMock(), "start_date": "2021-01-01T00:00:00Z", "credentials": config_experimental["credentials"]},
-    )
-    assert len(list(streams)) == 1
->>>>>>> e8a44ab7
-
 
 def test_check_credential_title_exception(config):
     config["credentials"].pop("credentials_title")
@@ -153,7 +107,7 @@
         {"json": {"error": "limit reached"}, "status_code": 429, "headers": {"Retry-After": "0"}},
         {"json": [], "status_code": 200},
     ]
-
+    requests_mock.get("https://api.hubapi.com/crm/v3/schemas", json={}, status_code=200)
     requests_mock.register_uri("GET", "/properties/v2/contact/properties", prop_response)
     requests_mock.register_uri("GET", "/crm/v3/objects/contact", responses)
     source = get_source(config)
@@ -165,6 +119,7 @@
 
 def test_check_connection_backoff_on_server_error(requests_mock, config):
     """Error once, check that we retry and not fail"""
+    requests_mock.get("https://api.hubapi.com/crm/v3/schemas", json={}, status_code=200)
     prop_response = [
         {
             "json": [
