data:
  ab_internal:
    ql: 400
    sl: 300
  allowedHosts:
    hosts:
      - api.hubapi.com
  connectorBuildOptions:
    baseImage: docker.io/airbyte/source-declarative-manifest:6.49.1@sha256:e7f1d592c57477fa44cf36ac835aeabff1299963f343b564d6917e6f17c28261
  connectorSubtype: api
  connectorType: source
  definitionId: 36c891d9-4bd9-43ac-bad2-10e12756272c
<<<<<<< HEAD
  dockerImageTag: 5.7.0
=======
  dockerImageTag: 5.7.0-rc.1
>>>>>>> e8a44ab7
  dockerRepository: airbyte/source-hubspot
  documentationUrl: https://docs.airbyte.com/integrations/sources/hubspot
  erdUrl: https://dbdocs.io/airbyteio/source-hubspot?view=relationships
  githubIssueLabel: source-hubspot
  icon: hubspot.svg
  license: ELv2
  maxSecondsBetweenMessages: 86400
  name: HubSpot
  remoteRegistries:
    pypi:
      enabled: false
      packageName: airbyte-source-hubspot
  registryOverrides:
    cloud:
      enabled: true
    oss:
      enabled: true
  releaseStage: generally_available
  releases:
    rolloutConfiguration:
      enableProgressiveRollout: true
    breakingChanges:
      5.0.0:
        message: >-
          This update deprecates the `contacts_form_submissions`, `contacts_list_memberships`, and
          `contacts_merged_audit` streams from the source because they are no longer supported in
          Hubspot's V3 API and the V1 API is being deprecated on 2025-09-30. Updates the `contact_lists`
          stream to use V3 API, which contains changes to the schema due to old fields no longer exposed by
          the V3 API. Users will need to refresh the source schema and clear the stream.
        upgradeDeadline: "2025-06-15"
        deadlineAction: "auto_upgrade"
        scopedImpact:
          - scopeType: stream
            impactedScopes:
              [
                "contact_lists",
                "contacts_form_submissions",
                "contacts_list_memberships",
                "contacts_merged_audit",
              ]
      4.0.0:
        message: >-
          This update brings extended schema with data type changes for the streams
          `Deals Property History` and `Companies Property History`. Users will need
          to refresh their schema and reset their streams after upgrading.
        upgradeDeadline: "2024-03-10"
        scopedImpact:
          - scopeType: stream
            impactedScopes:
              ["deals_property_history", "companies_property_history"]
      3.0.0:
        message: >-
          This update brings extended schema with data type changes for the Marketing
          Emails stream.
          Users will need to refresh it and reset this stream after upgrading.
        upgradeDeadline: "2024-02-12"
        scopedImpact:
          - scopeType: stream
            impactedScopes: ["marketing_emails"]
      2.0.0:
        message: >-
          This version replaces the `Property History` stream in favor of creating
          3 different streams: `Contacts`, `Companies`, and `Deals`, which can now
          all fetch their property history.
          It will affect only users who use `Property History` stream, who will need
          to fix schema conflicts and sync `Contacts Property History` stream instead
          of `Property History`.
        upgradeDeadline: "2024-01-15"
  suggestedStreams:
    streams:
      - contacts
      - companies
      - deals
  supportLevel: certified
  tags:
    - language:manifest-only
    - cdk:low-code
  connectorTestSuitesOptions:
    - suite: liveTests
      testConnections:
        - name: hubspot_config_dev_null
          id: 52e28dc7-2245-4ebc-a591-0ef954ce4837
        - name: hubspot_config_oauth_dev_null
          id: 5a4058bf-0ab3-427e-92e4-9051c0abf655
        - name: hubspot_config_oauth_no_start_date_dev_null
          id: 67bf1886-3ae0-4fad-8c37-90eb51b2c748
    - suite: unitTests
    - suite: integrationTests
      testSecrets:
        - name: SECRET_SOURCE-HUBSPOT_CREDS
          fileName: config.json
          secretStore:
            type: GSM
            alias: airbyte-connector-testing-secret-store
        - name: SECRET_SOURCE-HUBSPOT_OAUTH_CREDS
          fileName: config_oauth.json
          secretStore:
            type: GSM
            alias: airbyte-connector-testing-secret-store
        - name: SECRET_SOURCE-HUBSPOT_OAUTH_NO_START_DATE_CREDS
          fileName: config_oauth_no_start_date.json
          secretStore:
            type: GSM
            alias: airbyte-connector-testing-secret-store
        - name: SECRET_SOURCE-HUBSPOT_OAUTH_NO_START_DATE__CREDS
          fileName: config_oauth_no_start_date.json
          secretStore:
            type: GSM
            alias: airbyte-connector-testing-secret-store
    - suite: acceptanceTests
      testSecrets:
        - name: SECRET_SOURCE-HUBSPOT_CREDS
          fileName: config.json
          secretStore:
            type: GSM
            alias: airbyte-connector-testing-secret-store
        - name: SECRET_SOURCE-HUBSPOT_OAUTH_CREDS
          fileName: config_oauth.json
          secretStore:
            type: GSM
            alias: airbyte-connector-testing-secret-store
        - name: SECRET_SOURCE-HUBSPOT_OAUTH_NO_START_DATE_CREDS
          fileName: config_oauth_no_start_date.json
          secretStore:
            type: GSM
            alias: airbyte-connector-testing-secret-store
        - name: SECRET_SOURCE-HUBSPOT_OAUTH_NO_START_DATE__CREDS
          fileName: config_oauth_no_start_date.json
          secretStore:
            type: GSM
            alias: airbyte-connector-testing-secret-store
metadataSpecVersion: "1.0"<|MERGE_RESOLUTION|>--- conflicted
+++ resolved
@@ -10,11 +10,7 @@
   connectorSubtype: api
   connectorType: source
   definitionId: 36c891d9-4bd9-43ac-bad2-10e12756272c
-<<<<<<< HEAD
-  dockerImageTag: 5.7.0
-=======
-  dockerImageTag: 5.7.0-rc.1
->>>>>>> e8a44ab7
+  dockerImageTag: 5.8.0
   dockerRepository: airbyte/source-hubspot
   documentationUrl: https://docs.airbyte.com/integrations/sources/hubspot
   erdUrl: https://dbdocs.io/airbyteio/source-hubspot?view=relationships
@@ -35,7 +31,7 @@
   releaseStage: generally_available
   releases:
     rolloutConfiguration:
-      enableProgressiveRollout: true
+      enableProgressiveRollout: false
     breakingChanges:
       5.0.0:
         message: >-
