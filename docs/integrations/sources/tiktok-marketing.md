--- conflicted
+++ resolved
@@ -144,15 +144,11 @@
 <details>
   <summary>Expand to review</summary>
 
-<<<<<<< HEAD
+
 | Version   | Date       | Pull Request                                              | Subject                                                                                                                                                                |
 |:----------|:-----------|:----------------------------------------------------------|:-----------------------------------------------------------------------------------------------------------------------------------------------------------------------|
 | 4.7.0     | 2025-03-10 | [55681](https://github.com/airbytehq/airbyte/pull/55681)  | Ads / AdGroups report by country streams                                                                                                                               |
-=======
-| Version   | Date       | Pull Request                                             | Subject                                                                                                                                                                |
-|:----------|:-----------|:---------------------------------------------------------|:-----------------------------------------------------------------------------------------------------------------------------------------------------------------------|
 | 4.6.2 | 2024-10-30 | [48003](https://github.com/airbytehq/airbyte/pull/48003) | Add new metrics to ads_reports_daily stream |
->>>>>>> 7bb7b7fa
 | 4.6.1 | 2025-03-22 | [51959](https://github.com/airbytehq/airbyte/pull/51959) | Update dependencies |
 | 4.6.0     | 2025-03-09 | [55669](https://github.com/airbytehq/airbyte/pull/55669)  | Add `Pixels`, `PixelInstantPageEvents`, `PixelEventsStatistics` streams                                                                                                |
 | 4.5.0     | 2025-03-07 | [45081](https://github.com/airbytehq/airbyte/pull/45081)  | Add SparkAds stream                                                                                                                                                    |
