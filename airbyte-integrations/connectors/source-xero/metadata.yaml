data:
  allowedHosts:
    hosts:
      - api.xero.com
  registryOverrides:
    oss:
      enabled: true
    cloud:
      enabled: true
  remoteRegistries:
    pypi:
      enabled: false
      packageName: airbyte-source-xero
  releases:
    breakingChanges:
      3.0.0:
<<<<<<< HEAD
        upgradeDeadline: "2025-03-01"
=======
        upgradeDeadline: "2025-06-01"
>>>>>>> b7966218
        message:
          The authorization method was changed to support only OAuth2 strategy. Due to changes in authorization, users can now bring their own OAuth2 apps, and use it on cloud. For more information, see our migration documentation for source Xero.
          Important - The authentication scheme now uses only the OAuth2 strategy from this version.
      2.0.0:
        upgradeDeadline: "2024-06-30"
        message:
          The authorization method was changed to support both OAuth strategy and Access Token. Due to changes in authorization, users will need to choose their preferred authentication method, and insert either the Client ID and Client Secret, or the access token within source Xero and reset source configuration. For more information, see our migration documentation for source Xero.
          Important - The authentication scheme now can use either the access_token or OAuth strategy (client_credentials) from this version.
      1.0.0:
        upgradeDeadline: "2024-06-30"
        message:
          The source Xero connector is being migrated from the Python CDK to our declarative low-code CDK. The authorization method was changed from OAuth 2.0 to Access Token. Due to changes in authorization, users will need to generate an access token within source Xero and reset source configuration. For more information, see our migration documentation for source Xero.
          Important - The authentication scheme is using access_token instead of Oauth 2.0 from this version.
  connectorBuildOptions:
    # Please update to the latest version of the connector base image.
    # https://hub.docker.com/r/airbyte/python-connector-base
    # Please use the full address with sha256 hash to guarantee build reproducibility.
    baseImage: docker.io/airbyte/source-declarative-manifest:6.41.8@sha256:702857eda56f90ea5f2eea387c5e7f7919f7fddc4148c6c0c9e7dc1879bcc93b
  connectorSubtype: api
  connectorType: source
  definitionId: 6fd1e833-dd6e-45ec-a727-ab917c5be892
  dockerImageTag: 3.0.0
  dockerRepository: airbyte/source-xero
  githubIssueLabel: source-xero
  icon: xero.svg
  license: MIT
  name: Xero
  releaseDate: 2021-11-11
  releaseStage: beta
  supportLevel: community
  documentationUrl: https://docs.airbyte.com/integrations/sources/xero
  tags:
    - language:manifest-only
    - cdk:low-code
  ab_internal:
    sl: 100
    ql: 300
  connectorTestSuitesOptions:
    - suite: unitTests
    # Disabling acceptance tests
    # No/Low Airbyte Cloud Usage
    # - suite: acceptanceTests
    #   testSecrets:
    #     - name: SECRET_SOURCE-XERO__CREDS
    #       fileName: config.json
    #       secretStore:
    #         type: GSM
    #         alias: airbyte-connector-testing-secret-store
metadataSpecVersion: "1.0"<|MERGE_RESOLUTION|>--- conflicted
+++ resolved
@@ -14,11 +14,7 @@
   releases:
     breakingChanges:
       3.0.0:
-<<<<<<< HEAD
-        upgradeDeadline: "2025-03-01"
-=======
         upgradeDeadline: "2025-06-01"
->>>>>>> b7966218
         message:
           The authorization method was changed to support only OAuth2 strategy. Due to changes in authorization, users can now bring their own OAuth2 apps, and use it on cloud. For more information, see our migration documentation for source Xero.
           Important - The authentication scheme now uses only the OAuth2 strategy from this version.
