--- conflicted
+++ resolved
@@ -77,16 +77,13 @@
 
 | Version | Date       | Pull Request                                              | Subject                                                                                           |
 | :------ | :--------- | :-------------------------------------------------------- | :------------------------------------------------------------------------------------------------ |
-<<<<<<< HEAD
 | 2.2.0 | 2024-10-23 | [47310](https://github.com/airbytehq/airbyte/pull/47310) | Migrate to Manifest-only |
-=======
 | 2.1.10 | 2025-01-11 | [51147](https://github.com/airbytehq/airbyte/pull/51147) | Update dependencies |
 | 2.1.9 | 2025-01-08 | [50984](https://github.com/airbytehq/airbyte/pull/50984) | Update the `spec` to support `Jinja` style variables for `DeclarativeOAuthFlow` |
 | 2.1.8 | 2024-12-28 | [50624](https://github.com/airbytehq/airbyte/pull/50624) | Update dependencies |
 | 2.1.7 | 2024-12-21 | [43901](https://github.com/airbytehq/airbyte/pull/43901) | Starting with this version, the Docker image is now rootless. Please note that this and future versions will not be compatible with Airbyte versions earlier than 0.64 |
 | 2.1.6 | 2024-12-19 | [49943](https://github.com/airbytehq/airbyte/pull/49943) | Pin CDK constraint to avoid breaking change in newer versions |
 | 2.1.5 | 2024-10-31 | [48054](https://github.com/airbytehq/airbyte/pull/48054) | Moved to `DeclarativeOAuthFlow` specification |
->>>>>>> b3f56fb3
 | 2.1.4 | 2024-08-17 | [44201](https://github.com/airbytehq/airbyte/pull/44201) | Add boards name to the `items` stream |
 | 2.1.3 | 2024-06-04 | [38958](https://github.com/airbytehq/airbyte/pull/38958) | [autopull] Upgrade base image to v1.2.1 |
 | 2.1.2 | 2024-04-30 | [37722](https://github.com/airbytehq/airbyte/pull/37722) | Fetch `display_value` field for column values of `Mirror`, `Dependency` and `Connect Board` types |
