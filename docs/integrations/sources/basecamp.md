--- conflicted
+++ resolved
@@ -29,14 +29,8 @@
 <details>
   <summary>Expand to review</summary>
 
-<<<<<<< HEAD
-| Version | Date       | Pull Request | Subject                                              |
-| ------- | ---------- | ------------ | ---------------------------------------------------- |
-| 0.0.1   | 2024-08-12 |              | Initial release by natikgadzhi via Connector Builder |
-=======
 | Version | Date | Pull Request | Subject |
 |---------|------|--------------|---------|
 | 0.0.1 | 2024-08-12 | | Initial release by natikgadzhi via Connector Builder |
->>>>>>> 93f7ab16
 
 </details>