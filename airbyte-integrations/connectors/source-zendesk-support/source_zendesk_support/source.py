#
# Copyright (c) 2023 Airbyte, Inc., all rights reserved.
#

import base64
import logging
from datetime import datetime
from typing import Any, List, Mapping, Tuple

from airbyte_cdk.models import SyncMode
from airbyte_cdk.sources import AbstractSource
from airbyte_cdk.sources.streams import Stream
from airbyte_cdk.sources.streams.http.requests_native_auth import TokenAuthenticator
from source_zendesk_support.streams import DATETIME_FORMAT, SourceZendeskException

from .streams import (
    AccountAttributes,
    AttributeDefinitions,
    AuditLogs,
    Brands,
    CustomRoles,
    GroupMemberships,
    Groups,
    Macros,
<<<<<<< HEAD
    OrganizationFields,
=======
    OrganizationMemberships,
>>>>>>> f2b48d00
    Organizations,
    PostComments,
    PostCommentVotes,
    Posts,
    PostVotes,
    SatisfactionRatings,
    Schedules,
    SlaPolicies,
    Tags,
    TicketAudits,
    TicketComments,
    TicketFields,
    TicketForms,
    TicketMetricEvents,
    TicketMetrics,
    Tickets,
    TicketSkips,
    Users,
    UserSettingsStream,
)

logger = logging.getLogger("airbyte")


class BasicApiTokenAuthenticator(TokenAuthenticator):
    """basic Authorization header"""

    def __init__(self, email: str, password: str):
        # for API token auth we need to add the suffix '/token' in the end of email value
        email_login = email + "/token"
        token = base64.b64encode(f"{email_login}:{password}".encode("utf-8"))
        super().__init__(token.decode("utf-8"), auth_method="Basic")


class SourceZendeskSupport(AbstractSource):
    """Source Zendesk Support fetch data from Zendesk CRM that builds customer
    support and sales software which aims for quick implementation and adaptation at scale.
    """

    @classmethod
    def get_authenticator(cls, config: Mapping[str, Any]) -> BasicApiTokenAuthenticator:

        # old authentication flow support
        auth_old = config.get("auth_method")
        if auth_old:
            if auth_old.get("auth_method") == "api_token":
                return BasicApiTokenAuthenticator(config["auth_method"]["email"], config["auth_method"]["api_token"])
        # new authentication flow
        auth = config.get("credentials")
        if auth:
            if auth.get("credentials") == "oauth2.0":
                return TokenAuthenticator(token=config["credentials"]["access_token"])
            elif auth.get("credentials") == "api_token":
                return BasicApiTokenAuthenticator(config["credentials"]["email"], config["credentials"]["api_token"])
            else:
                raise SourceZendeskException(f"Not implemented authorization method: {config['credentials']}")

    def check_connection(self, logger, config) -> Tuple[bool, any]:
        """Connection check to validate that the user-provided config can be used to connect to the underlying API

        :param config:  the user-input config object conforming to the connector's spec.json
        :param logger:  logger object
        :return Tuple[bool, any]: (True, None) if the input config can be used to connect to the API successfully,
        (False, error) otherwise.
        """
        auth = self.get_authenticator(config)
        settings = None
        try:
            datetime.strptime(config["start_date"], DATETIME_FORMAT)
            settings = UserSettingsStream(config["subdomain"], authenticator=auth, start_date=None).get_settings()
        except Exception as e:
            return False, e

        active_features = [k for k, v in settings.get("active_features", {}).items() if v]
        # logger.info("available features: %s" % active_features)
        if "organization_access_enabled" not in active_features:
            return False, "Organization access is not enabled. Please check admin permission of the current account"
        return True, None

    @classmethod
    def convert_config2stream_args(cls, config: Mapping[str, Any]) -> Mapping[str, Any]:
        """Convert input configs to parameters of the future streams
        This function is used by unit tests too
        """
        return {
            "subdomain": config["subdomain"],
            "start_date": config["start_date"],
            "authenticator": cls.get_authenticator(config),
            "ignore_pagination": config.get("ignore_pagination", False),
        }

    def streams(self, config: Mapping[str, Any]) -> List[Stream]:
        """Returns relevant a list of available streams
        :param config: A Mapping of the user input configuration as defined in the connector spec.
        """
        args = self.convert_config2stream_args(config)
        streams = [
            AuditLogs(**args),
            GroupMemberships(**args),
            Groups(**args),
            Macros(**args),
            Organizations(**args),
<<<<<<< HEAD
            OrganizationFields(**args),
=======
            OrganizationMemberships(**args),
            Posts(**args),
            PostComments(**args),
            PostCommentVotes(**args),
            PostVotes(**args),
>>>>>>> f2b48d00
            SatisfactionRatings(**args),
            SlaPolicies(**args),
            Tags(**args),
            TicketAudits(**args),
            TicketComments(**args),
            TicketFields(**args),
            TicketMetrics(**args),
            TicketMetricEvents(**args),
            TicketSkips(**args),
            Tickets(**args),
            Users(**args),
            Brands(**args),
            CustomRoles(**args),
            Schedules(**args),
        ]
        ticket_forms_stream = TicketForms(**args)
        account_attributes = AccountAttributes(**args)
        attribute_definitions = AttributeDefinitions(**args)
        # TicketForms, AccountAttributes and AttributeDefinitions streams are only available for Enterprise Plan users,
        # but Zendesk API does not provide a public API to get user's subscription plan.
        # That's why we try to read at least one record from one of these streams and expose all of them in case of success
        # or skip them otherwise
        try:
            for stream_slice in ticket_forms_stream.stream_slices(sync_mode=SyncMode.full_refresh):
                for _ in ticket_forms_stream.read_records(sync_mode=SyncMode.full_refresh, stream_slice=stream_slice):
                    streams.extend([ticket_forms_stream, account_attributes, attribute_definitions])
                    break
        except Exception as e:
            logger.warning(f"An exception occurred while trying to access TicketForms stream: {str(e)}. Skipping this stream.")
        return streams<|MERGE_RESOLUTION|>--- conflicted
+++ resolved
@@ -22,11 +22,8 @@
     GroupMemberships,
     Groups,
     Macros,
-<<<<<<< HEAD
     OrganizationFields,
-=======
     OrganizationMemberships,
->>>>>>> f2b48d00
     Organizations,
     PostComments,
     PostCommentVotes,
@@ -129,15 +126,12 @@
             Groups(**args),
             Macros(**args),
             Organizations(**args),
-<<<<<<< HEAD
             OrganizationFields(**args),
-=======
             OrganizationMemberships(**args),
             Posts(**args),
             PostComments(**args),
             PostCommentVotes(**args),
             PostVotes(**args),
->>>>>>> f2b48d00
             SatisfactionRatings(**args),
             SlaPolicies(**args),
             Tags(**args),
