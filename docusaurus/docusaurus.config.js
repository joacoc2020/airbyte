// @ts-check
// Note: type annotations allow type checking and IDEs autocompletion

const yaml = require("js-yaml");
const fs = require("node:fs");
const path = require("node:path");

const { themes } = require('prism-react-renderer');
const lightCodeTheme = themes.github;
const darkCodeTheme = themes.dracula;

const docsHeaderDecoration = require("./src/remark/docsHeaderDecoration");
const productInformation = require("./src/remark/productInformation");
<<<<<<< HEAD
const connectorList = require("./src/remark/connectorList");
=======
const specDecoration = require("./src/remark/specDecoration");
>>>>>>> 3cf48c10

const redirects = yaml.load(
  fs.readFileSync(path.join(__dirname, "redirects.yml"), "utf-8")
);

/** @type {import('@docusaurus/types').Config} */
const config = {
  markdown: {
    mermaid: true,
  },
  themes: ['@docusaurus/theme-mermaid'],
  title: "Airbyte Documentation",
  tagline:
    "Airbyte is an open-source data integration platform to build ELT pipelines. Consolidate your data in your data warehouses, lakes and databases.",
  url: "https://docs.airbyte.com/",
  // Assumed relative path.  If you are using airbytehq.github.io use /
  // anything else should match the repo name
  baseUrl: "/",
  onBrokenLinks: "throw",
  onBrokenMarkdownLinks: "throw",
  favicon: "img/favicon.png",
  organizationName: "airbytehq", // Usually your GitHub org/user name.
  projectName: "airbyte", // Usually your repo name.

  // Adds one off script tags to the head of each page
  // e.g. <script async data-api-key="..." id="unifytag" src="..."></script>
  scripts: [
    {
      src: "https://cdn.unifygtm.com/tag/v1/unify-tag-script.js",
      async: true,
      type: "module",
      id: "unifytag",
      "data-api-key": "wk_BEtrdAz2_2qgdexg5KRa6YWLWVwDdieFC7CAHkDKz",
    },
  ],

  plugins: [
    [
      "@docusaurus/plugin-client-redirects",
      {
        fromExtensions: ["html", "htm"], // /myPage.html -> /myPage
        redirects: redirects,
      },
    ],
    () => ({
      name: "Yaml loader",
      configureWebpack() {
        return {
          module: {
            rules: [
              {
                test: /\.ya?ml$/,
                use: "yaml-loader",
              },
              {
                test: /\.html$/i,
                loader: "html-loader",
              },
            ],
          },
        };
      },
    }),
  ],

  clientModules: [
    require.resolve("./src/scripts/fontAwesomeIcons.js"),
    require.resolve("./src/scripts/cloudStatus.js"),
  ],

  presets: [
    [
      "classic",
      /** @type {import('@docusaurus/preset-classic').Options} */
      ({
        docs: {
          routeBasePath: "/",
          sidebarCollapsible: true,
          sidebarPath: require.resolve("./sidebars.js"),
          editUrl: "https://github.com/airbytehq/airbyte/blob/master/docs",
          path: "../docs",
          exclude: ["**/*.inapp.md"],
<<<<<<< HEAD
          remarkPlugins: [docsHeaderDecoration, productInformation, connectorList],
=======
          remarkPlugins: [docsHeaderDecoration, productInformation, specDecoration],
>>>>>>> 3cf48c10
        },
        blog: false,
        theme: {
          customCss: require.resolve("./src/css/custom.css"),
        },
      }),
    ],
  ],

  themeConfig:
    /** @type {import('@docusaurus/preset-classic').ThemeConfig} */
    ({
      colorMode: {
        disableSwitch: false,
      },
      docs: {
        sidebar: {
          autoCollapseCategories: true,
        },
      },
      algolia: {
        appId: "OYKDBC51MU",
        apiKey: "15c487fd9f7722282efd8fcb76746fce", // Public API key: it is safe to commit it
        indexName: "airbyte",
      },
      navbar: {
        title: "",
        logo: {
          alt: "Simple, secure and extensible data integration",
          src: "img/logo-dark.png",
          srcDark: "img/logo-light.png",
          height: 40,
        },
        items: [
          {
            href: "https://airbyte.io/",
            position: "left",
            label: "About Airbyte",
          },
          {
            href: "https://airbyte.com/tutorials",
            label: "Tutorials",
            position: "left",
          },
          {
            href: "https://support.airbyte.com/",
            label: "Support",
            position: "left",
          },
          // --- Right side ---
          {
            href: "https://status.airbyte.com",
            label: "Cloud Status",
            className: "cloudStatusLink",
            position: "right",
          },
          {
            href: "https://cloud.airbyte.io/signup?utm_campaign=22Q1_AirbyteCloudSignUpCampaign_Trial&utm_source=Docs&utm_content=NavBar",
            label: "Try Airbyte Cloud",
            position: "right",
            className: "header-button",
          },
          {
            href: "https://github.com/airbytehq",
            position: "right",
            "aria-label": "Airbyte on GitHub",
            className: "header-github-link",
          },
        ],
      },
      prism: {
        theme: lightCodeTheme,
        darkTheme: darkCodeTheme,
      },
    }),
};

module.exports = config;<|MERGE_RESOLUTION|>--- conflicted
+++ resolved
@@ -11,11 +11,8 @@
 
 const docsHeaderDecoration = require("./src/remark/docsHeaderDecoration");
 const productInformation = require("./src/remark/productInformation");
-<<<<<<< HEAD
 const connectorList = require("./src/remark/connectorList");
-=======
 const specDecoration = require("./src/remark/specDecoration");
->>>>>>> 3cf48c10
 
 const redirects = yaml.load(
   fs.readFileSync(path.join(__dirname, "redirects.yml"), "utf-8")
@@ -98,11 +95,7 @@
           editUrl: "https://github.com/airbytehq/airbyte/blob/master/docs",
           path: "../docs",
           exclude: ["**/*.inapp.md"],
-<<<<<<< HEAD
-          remarkPlugins: [docsHeaderDecoration, productInformation, connectorList],
-=======
-          remarkPlugins: [docsHeaderDecoration, productInformation, specDecoration],
->>>>>>> 3cf48c10
+          remarkPlugins: [docsHeaderDecoration, productInformation, specDecoration, connectorList],
         },
         blog: false,
         theme: {
