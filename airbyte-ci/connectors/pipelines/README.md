# Airbyte CI CLI

## What is it?

`airbyte-ci` is a command line interface to run CI/CD pipelines. The goal of this CLI is to offer
developers a tool to run these pipelines locally and in a CI context with the same guarantee. It can
prevent unnecessary commit -> push cycles developers typically go through when they when to test
their changes against a remote CI. This is made possible thanks to the use of
[Dagger](https://dagger.io), a CI/CD engine relying on Docker Buildkit to provide reproducible
builds. Our pipeline are declared with Python code, the main entrypoint is
[here](https://github.com/airbytehq/airbyte/blob/master/airbyte-ci/connector_ops/connector_ops/pipelines/commands/airbyte_ci.py).
This documentation should be helpful for both local and CI use of the CLI. We indeed
[power connector testing in the CI with this CLI](https://github.com/airbytehq/airbyte/blob/master/.github/workflows/connector_integration_test_single_dagger.yml#L78).

## How to install

### Requirements

- A running Docker engine with version >= 20.10.23

## Install or Update

The recommended way to install `airbyte-ci` is using the [Makefile](../../../Makefile).

```sh
# from the root of the airbyte repository
make tools.airbyte-ci.install
```

### Setting up connector secrets access

If you plan to use Airbyte CI to run CAT (Connector Acceptance Tests), we recommend setting up GSM
access so that Airbyte CI can pull remote secrets from GSM. For setup instructions, see the CI
Credentials package (which Airbyte CI uses under the hood) README's
[Get GSM Access](https://github.com/airbytehq/airbyte/blob/master/airbyte-ci/connectors/ci_credentials/README.md#get-gsm-access)
instructions.

### Updating the airbyte-ci tool

To reinstall airbyte-ci, run the following command:

```sh
airbyte-ci update
```

or if that fails, you can reinstall it with the following command:

```sh
# from the root of the airbyte repository
make tools.airbyte-ci.install
```

## Checking the airbyte-ci install

To check that airbyte-ci is installed correctly, run the following command:

```sh
make tools.airbyte-ci.check
```

## Cleaning the airbyte-ci install

To clean the airbyte-ci install, run the following command:

```sh
make tools.airbyte-ci.clean
```

## Disabling telemetry

We collect anonymous usage data to help improve the tool. If you would like to disable this, you can
set the `AIRBYTE_CI_DISABLE_TELEMETRY` environment variable to `true`.

## Installation for development

#### Pre-requisites

- Poetry >= 1.1.8
- Python >= 3.10

#### Installation

If you are developing on pipelines, we recommend installing airbyte-ci with poetry:

```bash
cd airbyte-ci/connectors/pipelines/
poetry install
poetry shell
cd ../../
```

**Alternatively**, you can install airbyte-ci with pipx so that the entrypoint is available in your
PATH:

```bash
make tools.airbyte-ci.install
```

However, this will not automatically install the dependencies for the local dependencies of
airbyte-ci, or respect the lockfile.

Its often best to use the `poetry` steps instead.

#### Running Tests

From `airbyte-ci/connectors/pipelines`:

```bash
poetry run pytest tests
```

You can also run a subset of tests:

```bash
poetry run pytest pipelines/models/steps.py
```

More options, such as running test by keyword matching, are available - see the
[pytest CLI documentation](https://docs.pytest.org/en/6.2.x/usage.html) for all the available
options.```

#### Checking Code Format (Pipelines)

```bash
poetry run ruff check pipelines
```

## Commands reference

At this point you can run `airbyte-ci` commands.

- [Airbyte CI CLI](#airbyte-ci-cli)
  - [What is it?](#what-is-it)
  - [How to install](#how-to-install)
    - [Requirements](#requirements)
  - [Install or Update](#install-or-update)
    - [Setting up connector secrets access](#setting-up-connector-secrets-access)
    - [Updating the airbyte-ci tool](#updating-the-airbyte-ci-tool)
  - [Checking the airbyte-ci install](#checking-the-airbyte-ci-install)
  - [Cleaning the airbyte-ci install](#cleaning-the-airbyte-ci-install)
  - [Disabling telemetry](#disabling-telemetry)
  - [Installation for development](#installation-for-development)
    - [Pre-requisites](#pre-requisites)
    - [Installation](#installation)
    - [Running Tests](#running-tests)
    - [Checking Code Format (Pipelines)](#checking-code-format-pipelines)
  - [Commands reference](#commands-reference)
    - [`airbyte-ci` command group](#airbyte-ci-command-group)
      - [Options](#options)
    - [`connectors` command subgroup](#connectors-command-subgroup)
      - [Options](#options-1)
    - [`connectors list` command](#connectors-list-command)
      - [Examples](#examples)
    - [`connectors test` command](#connectors-test-command)
      - [Examples](#examples-1)
      - [What it runs](#what-it-runs)
      - [Options](#options-2)
      - [Extra parameters](#extra-parameters)
    - [`connectors build` command](#connectors-build-command)
      - [What it runs](#what-it-runs-1)
    - [Options](#options-3)
    - [`connectors publish` command](#connectors-publish-command)
    - [Examples](#examples-2)
    - [Options](#options-4)
      - [What it runs](#what-it-runs-2)
      - [Python registry publishing](#python-registry-publishing)
    - [`connectors up-to-date` command](#connectors-up-to-date-command)
    - [Examples](#examples-3)
    - [Other things it could do](#other-things-it-could-do)
    - [`connectors bump-version` command](#connectors-bump-version-command)
    - [Examples](#examples-4)
      - [Arguments](#arguments)
    - [`connectors upgrade_cdk` command](#connectors-upgrade_cdk-command)
    - [Examples](#examples-5)
      - [Arguments](#arguments-1)
    - [`connectors migrate-to-base-image` command](#connectors-migrate-to-base-image-command)
      - [Examples](#examples-6)
    - [`connectors migrate-to-poetry` command](#connectors-migrate-to-poetry-command)
      - [Examples](#examples-7)
    - [`connectors migrate-to-inline-schemas` command](#connectors-migrate-to-inline-schemas-command)
      - [Examples](#examples-8)
    - [`connectors pull-request` command](#connectors-pull-request-command)
      - [Examples](#examples-9)
    - [`format` command subgroup](#format-command-subgroup)
    - [Options](#options-6)
    - [Examples](#examples-10)
    - [`format check all` command](#format-check-all-command)
    - [`format fix all` command](#format-fix-all-command)
    - [`poetry` command subgroup](#poetry-command-subgroup)
    - [Options](#options-7)
    - [Examples](#examples-11)
    - [`publish` command](#publish-command)
      - [Options](#options-8)
    - [`metadata` command subgroup](#metadata-command-subgroup)
    - [`metadata deploy orchestrator` command](#metadata-deploy-orchestrator-command)
      - [Example](#example)
      - [What it runs](#what-it-runs-3)
    - [`tests` command](#tests-command)
      - [Options](#options-9)
      - [Examples](#examples-12)
    - [`migrate-to-manifest-only` command](#migrate-to-manifest-only-command)
      - [Examples](#examples-13)
  - [Changelog](#changelog)
  - [More info](#more-info)
- [Troubleshooting](#troubleshooting)
  - [Commands](#commands)
    - [`make tools.airbyte-ci.check`](#make-toolsairbyte-cicheck)
    - [`make tools.airbyte-ci.clean`](#make-toolsairbyte-ciclean)
  - [Common issues](#common-issues)
    - [`airbyte-ci` is not found](#airbyte-ci-is-not-found)
  - [Development](#development)
    - [`airbyte-ci` is not found](#airbyte-ci-is-not-found-1)
    - [python3.10 not found](#python310-not-found)
    - [Any type of pipeline failure](#any-type-of-pipeline-failure)

### <a id="airbyte-ci-command-group"></a>`airbyte-ci` command group

**The main command group option has sensible defaults. In local use cases you're not likely to pass
options to the `airbyte-ci` command group.**

#### Options

| Option                                         | Default value                   | Mapped environment variable   | Description                                                                                 |
| ---------------------------------------------- | ------------------------------- | ----------------------------- | ------------------------------------------------------------------------------------------- |
| `--yes/--y`                                    | False                           |                               | Agrees to all prompts.                                                                      |
| `--yes-auto-update/--no-auto-update`           | True                            |                               | Agrees to the auto update prompts.                                                          |
| `--enable-update-check/--disable-update-check` | True                            |                               | Turns on the update check feature                                                           |
| `--enable-dagger-run/--disable-dagger-run`     | `--enable-dagger-run`           |                               | Disables the Dagger terminal UI.                                                            |
| `--is-local/--is-ci`                           | `--is-local`                    |                               | Determines the environment in which the CLI runs: local environment or CI environment.      |
| `--git-branch`                                 | The checked out git branch name | `CI_GIT_BRANCH`               | The git branch on which the pipelines will run.                                             |
| `--git-revision`                               | The current branch head         | `CI_GIT_REVISION`             | The commit hash on which the pipelines will run.                                            |
| `--diffed-branch`                              | `master`                        |                               | Branch to which the git diff will happen to detect new or modified files.                   |
| `--gha-workflow-run-id`                        |                                 |                               | GHA CI only - The run id of the GitHub action workflow                                      |
| `--ci-context`                                 | `manual`                        |                               | The current CI context: `manual` for manual run, `pull-request`, `nightly_builds`, `master` |
| `--pipeline-start-timestamp`                   | Current epoch time              | `CI_PIPELINE_START_TIMESTAMP` | Start time of the pipeline as epoch time. Used for pipeline run duration computation.       |
| `--show-dagger-logs/--hide-dagger-logs`        | `--hide-dagger-logs`            |                               | Flag to show or hide the dagger logs.                                                       |

### <a id="connectors-command-subgroup"></a>`connectors` command subgroup

Available commands:

- `airbyte-ci connectors test`: Run tests for one or multiple connectors.
- `airbyte-ci connectors build`: Build docker images for one or multiple connectors.
- `airbyte-ci connectors publish`: Publish a connector to Airbyte's DockerHub.

#### Options

| Option                                                         | Multiple | Default value                    | Mapped Environment Variable | Description                                                                                                                                                                                                                                                                                                                                                                                                                                                                               |
| -------------------------------------------------------------- | -------- | -------------------------------- | --------------------------- | ----------------------------------------------------------------------------------------------------------------------------------------------------------------------------------------------------------------------------------------------------------------------------------------------------------------------------------------------------------------------------------------------------------------------------------------------------------------------------------------- |
| `--use-remote-secrets/--use-local-secrets`                     | False    |                                  |                             | If --use-remote-secrets, connectors configuration will be pulled from Google Secret Manager. Requires the `GCP_GSM_CREDENTIALS` environment variable to be set with a service account with permission to read GSM secrets. If --use-local-secrets the connector configuration will be read from the local connector `secrets` folder. If this flag is not used and a `GCP_GSM_CREDENTIALS` environment variable is set remote secrets will be used, local secrets will be used otherwise. |
| `--name`                                                       | True     |                                  |                             | Select a specific connector for which the pipeline will run. Can be used multiple times to select multiple connectors. The expected name is the connector technical name. e.g. `source-pokeapi`                                                                                                                                                                                                                                                                                           |
| `--support-level`                                              | True     |                                  |                             | Select connectors with a specific support level: `community`, `certified`. Can be used multiple times to select multiple support levels.                                                                                                                                                                                                                                                                                                                                                  |
| `--metadata-query`                                             | False    |                                  |                             | Filter connectors by the `data` field in the metadata file using a [simpleeval](https://github.com/danthedeckie/simpleeval) query. e.g. 'data.ab_internal.ql == 200'                                                                                                                                                                                                                                                                                                                      |
| `--use-local-cdk`                                              | False    | False                            |                             | Build with the airbyte-cdk from the local repository. " "This is useful for testing changes to the CDK.                                                                                                                                                                                                                                                                                                                                                                                   |
| `--language`                                                   | True     |                                  |                             | Select connectors with a specific language: `python`, `low-code`, `java`. Can be used multiple times to select multiple languages.                                                                                                                                                                                                                                                                                                                                                        |
| `--modified`                                                   | False    | False                            |                             | Run the pipeline on only the modified connectors on the branch or previous commit (depends on the pipeline implementation). Archived connectors are ignored.                                                                                                                                                                                                                                                                                                                              |
| `--concurrency`                                                | False    | 5                                |                             | Control the number of connector pipelines that can run in parallel. Useful to speed up pipelines or control their resource usage.                                                                                                                                                                                                                                                                                                                                                         |
| `--metadata-change-only/--not-metadata-change-only`            | False    | `--not-metadata-change-only`     |                             | Only run the pipeline on connectors with changes on their metadata.yaml file.                                                                                                                                                                                                                                                                                                                                                                                                             |
| `--enable-dependency-scanning / --disable-dependency-scanning` | False    | ` --disable-dependency-scanning` |                             | When enabled the dependency scanning will be performed to detect the connectors to select according to a dependency change.                                                                                                                                                                                                                                                                                                                                                               |
| `--docker-hub-username`                                        |          |                                  | DOCKER_HUB_USERNAME         | Your username to connect to DockerHub. Required for the publish subcommand.                                                                                                                                                                                                                                                                                                                                                                                                               |
| `--docker-hub-password`                                        |          |                                  | DOCKER_HUB_PASSWORD         | Your password to connect to DockerHub. Required for the publish subcommand.                                                                                                                                                                                                                                                                                                                                                                                                               |

### <a id="connectors-list-command"></a>`connectors list` command

Retrieve the list of connectors satisfying the provided filters.

#### Examples

List all connectors:

`airbyte-ci connectors list`

List certified connectors:

`airbyte-ci connectors --support-level=certified list`

List connectors changed on the current branch:

`airbyte-ci connectors --modified list`

List connectors with a specific language:

`airbyte-ci connectors --language=python list`

List connectors with multiple filters:

`airbyte-ci connectors --language=low-code --support-level=certified list`

### <a id="connectors-test-command"></a>`connectors test` command

Run a test pipeline for one or multiple connectors.

#### Examples

Test a single connector: `airbyte-ci connectors --name=source-pokeapi test`

Test multiple connectors: `airbyte-ci connectors --name=source-pokeapi --name=source-bigquery test`

Test certified connectors: `airbyte-ci connectors --support-level=certified test`

Test connectors changed on the current branch: `airbyte-ci connectors --modified test`

Run acceptance test only on the modified connectors, just run its full refresh tests:
`airbyte-ci connectors --modified test --only-step="acceptance" --acceptance.-k=test_full_refresh`

#### What it runs

```mermaid
flowchart TD
    entrypoint[[For each selected connector]]
    subgraph static ["Static code analysis"]
      qa[Run QA checks]
      sem["Check version follows semantic versioning"]
      incr["Check version is incremented"]
      metadata_validation["Run metadata validation on metadata.yaml"]
      sem --> incr
    end
    subgraph tests ["Tests"]
        build[Build connector docker image]
        unit[Run unit tests]
        integration[Run integration tests]
        pyairbyte_validation[Python CLI smoke tests via PyAirbyte]
        cat[Run connector acceptance tests]
        secret[Load connector configuration]

        unit-->secret
        unit-->build
        secret-->integration
        secret-->cat
        secret-->pyairbyte_validation
        build-->integration
        build-->cat
    end
    entrypoint-->static
    entrypoint-->tests
    report["Build test report"]
    tests-->report
    static-->report
```

#### Options

| Option                                                  | Multiple | Default value | Description                                                                                                                                                                                              |
| ------------------------------------------------------- | -------- | ------------- | -------------------------------------------------------------------------------------------------------------------------------------------------------------------------------------------------------- |
| `--skip-step/-x`                                        | True     |               | Skip steps by id e.g. `-x unit -x acceptance`                                                                                                                                                            |
| `--only-step/-k`                                        | True     |               | Only run specific steps by id e.g. `-k unit -k acceptance`                                                                                                                                               |
| `--fail-fast`                                           | False    | False         | Abort after any tests fail, rather than continuing to run additional tests. Use this setting to confirm a known bug is fixed (or not), or when you only require a pass/fail result.                      |
| `--code-tests-only`                                     | True     | False         | Skip any tests not directly related to code updates. For instance, metadata checks, version bump checks, changelog verification, etc. Use this setting to help focus on code quality during development. |
| `--concurrent-cat`                                      | False    | False         | Make CAT tests run concurrently using pytest-xdist. Be careful about source or destination API rate limits.                                                                                              |
| `--<step-id>.<extra-parameter>=<extra-parameter-value>` | True     |               | You can pass extra parameters for specific test steps. More details in the extra parameters section below                                                                                                |
| `--ci-requirements`                                     | False    |               |                                                                                                                                                                                                          | Output the CI requirements as a JSON payload. It is used to determine the CI runner to use.

Note:

- The above options are implemented for Java connectors but may not be available for Python
  connectors. If an option is not supported, the pipeline will not fail but instead the 'default'
  behavior will be executed.

#### Extra parameters

You can pass extra parameters to the following steps:

- `unit`
- `integration`
- `acceptance`

This allows you to override the default parameters of these steps. For example, you can only run the
`test_read` test of the acceptance test suite with:
`airbyte-ci connectors --name=source-pokeapi test --acceptance.-k=test_read` Here the `-k` parameter
is passed to the pytest command running acceptance tests. Please keep in mind that the extra
parameters are not validated by the CLI: if you pass an invalid parameter, you'll face a late
failure during the pipeline execution.

### <a id="connectors-build-command"></a>`connectors build` command

Run a build pipeline for one or multiple connectors and export the built docker image to the local
docker host. It's mainly purposed for local use.

Build a single connector: `airbyte-ci connectors --name=source-pokeapi build`

Build a single connector with a custom image tag:
`airbyte-ci connectors --name=source-pokeapi build --tag=my-custom-tag`

Build a single connector for multiple architectures:
`airbyte-ci connectors --name=source-pokeapi build --architecture=linux/amd64 --architecture=linux/arm64`

You will get:

- `airbyte/source-pokeapi:dev-linux-amd64`
- `airbyte/source-pokeapi:dev-linux-arm64`

Build multiple connectors:
`airbyte-ci connectors --name=source-pokeapi --name=source-bigquery build`

Build certified connectors: `airbyte-ci connectors --support-level=certified build`

Build connectors changed on the current branch: `airbyte-ci connectors --modified build`

#### What it runs

For Python and Low Code connectors:

```mermaid
flowchart TD
    arch(For each platform amd64/arm64)
    connector[Build connector image]
    load[Load to docker host with :dev tag, current platform]
    spec[Get spec]
    arch-->connector-->spec--"if success"-->load
```

For Java connectors:

```mermaid
flowchart TD
    arch(For each platform amd64/arm64)
    distTar[Gradle distTar task run]
    base[Build integration base]
    java_base[Build integration base Java]
    normalization[Build Normalization]
    connector[Build connector image]

    arch-->base-->java_base-->connector
    distTar-->connector
    normalization--"if supports normalization"-->connector

    load[Load to docker host with :dev tag]
    spec[Get spec]
    connector-->spec--"if success"-->load
```

### Options

| Option                | Multiple | Default value  | Description                                                          |
| --------------------- | -------- | -------------- | -------------------------------------------------------------------- |
| `--architecture`/`-a` | True     | Local platform | Defines for which architecture(s) the connector image will be built. |
| `--tag`               | False    | `dev`          | Image tag for the built image.                                       |

### <a id="connectors-publish-command"></a>`connectors publish` command

Run a publish pipeline for one or multiple connectors. It's mainly purposed for CI use to release a
connector update.

### Examples

Publish all connectors modified in the head commit: `airbyte-ci connectors --modified publish`

### Options

| Option                               | Required | Default                         | Mapped environment variable        | Description                                                                                                                                                                               |
| ------------------------------------ | -------- | ------------------------------- | ---------------------------------- | ----------------------------------------------------------------------------------------------------------------------------------------------------------------------------------------- |
| `--pre-release/--main-release`       | False    | `--pre-release`                 |                                    | Whether to publish the pre-release or the main release version of a connector. Defaults to pre-release. For main release you have to set the credentials to interact with the GCS bucket. |
| `--spec-cache-gcs-credentials`       | False    |                                 | `SPEC_CACHE_GCS_CREDENTIALS`       | The service account key to upload files to the GCS bucket hosting spec cache.                                                                                                             |
| `--spec-cache-bucket-name`           | False    |                                 | `SPEC_CACHE_BUCKET_NAME`           | The name of the GCS bucket where specs will be cached.                                                                                                                                    |
| `--metadata-service-gcs-credentials` | False    |                                 | `METADATA_SERVICE_GCS_CREDENTIALS` | The service account key to upload files to the GCS bucket hosting the metadata files.                                                                                                     |
| `--metadata-service-bucket-name`     | False    |                                 | `METADATA_SERVICE_BUCKET_NAME`     | The name of the GCS bucket where metadata files will be uploaded.                                                                                                                         |
| `--slack-webhook`                    | False    |                                 | `SLACK_WEBHOOK`                    | The Slack webhook URL to send notifications to.                                                                                                                                           |
| `--slack-channel`                    | False    |                                 | `SLACK_CHANNEL`                    | The Slack channel name to send notifications to.                                                                                                                                          |
| `--ci-requirements`                  | False    |                                 |                                    | Output the CI requirements as a JSON payload. It is used to determine the CI runner to use.                                                                                               |
| `--python-registry-token`            | False    |                                 | `PYTHON_REGISTRY_TOKEN`            | The API token to authenticate with the registry. For pypi, the `pypi-` prefix needs to be specified                                                                                       |
| `--python-registry-url`              | False    | https://upload.pypi.org/legacy/ | `PYTHON_REGISTRY_URL`              | The python registry to publish to. Defaults to main pypi                                                                                                                                  |
| `--python-registry-check-url`        | False    | https://pypi.org/pypi           | `PYTHON_REGISTRY_CHECK_URL`        | The python registry url to check whether a package is published already                                                                                                                   |
| `--promote-release-candidate`        | False    | False                           |                                    | Promote the release candidate version of selected connectors as main version.                                                                                                             |
| `--rollback-release-candidate`       | False    | False                           |                                    | Rollback the release candidate version of the selector connectors.                                                                                                                        |

I've added an empty "Default" column, and you can fill in the default values as needed.

#### What it runs

```mermaid
flowchart TD
    validate[Validate the metadata file]
    check[Check if the connector image already exists]
    build[Build the connector image for all platform variants]
    publish_to_python_registry[Push the connector image to the python registry if enabled]
    upload_spec[Upload connector spec to the spec cache bucket]
    push[Push the connector image from DockerHub, with platform variants]
    pull[Pull the connector image from DockerHub to check SPEC can be run and the image layers are healthy]
    upload_metadata[Upload its metadata file to the metadata service bucket]

    validate-->check-->build-->upload_spec-->publish_to_python_registry-->push-->pull-->upload_metadata
```

#### Python registry publishing

If `remoteRegistries.pypi.enabled` in the connector metadata is set to `true`, the connector will be
published to the python registry. To do so, the `--python-registry-token` and
`--python-registry-url` options are used to authenticate with the registry and publish the
connector. If the current version of the connector is already published to the registry, the publish
will be skipped (the `--python-registry-check-url` is used for the check).

On a pre-release, the connector will be published as a `.dev<N>` version.

The `remoteRegistries.pypi.packageName` field holds the name of the used package name. It should be
set to `airbyte-source-<package name>`. Certified Python connectors are required to have PyPI
publishing enabled.

An example `remoteRegistries` entry in a connector `metadata.yaml` looks like this:

```yaml
remoteRegistries:
  pypi:
    enabled: true
    packageName: airbyte-source-pokeapi
```

### <a id="connectors-up-to-date"></a>`connectors up-to-date` command

Meant to be run on a cron script.

Actions:

- Set the latest base image version on selected connectors
- Run `poetry update` on selected connectors
- Bump the connector version and update the changelog
- Open a PR with the changes, set `auto-merge` label on it.

```
Usage: airbyte-ci connectors up-to-date [OPTIONS]

Options:
  --no-bump    Don't bump the version or changelog.
  --dep TEXT  Give a specific set of `poetry add` dependencies to update. For
              example: --dep airbyte-cdk==0.80.0 --dep pytest@^6.2
  --open-reports    Auto open reports in the browser.
  --create-prs      Create pull requests for each updated connector.
  --auto-merge    Set the auto-merge label on created PRs.
  --help      Show this message and exit.
```

### Examples

Get source-openweather up to date. If there are changes, bump the version and add to changelog:

- `airbyte-ci connectors --name=source-openweather up-to-date`: upgrades main dependecies
- `airbyte-ci connectors --name=source-openweather up-to-date`
- `airbyte-ci connectors --name=source-openweather up-to-date --create-prs`: make a pull request for it
- `airbyte-ci connectors --name=source-openweather up-to-date --no-bump`: don't change the version or changelog

### <a id="connectors-bump-version"></a>`connectors bump-version` command

Bump the version of the selected connectors.
A placeholder will be added to the changelog file for the new entry PR number.
Use the `connectors pull-request` command to create a PR, it will update the changelog entry with the PR number.

### Examples

Bump source-openweather:
`airbyte-ci connectors --name=source-openweather bump-version patch "<changelog-entry>"`

#### Arguments

| Argument          | Description                                                            |
| ----------------- | ---------------------------------------------------------------------- |
| `BUMP_TYPE`       | major, minor, patch, or version:<explicit-version>                     |
| `CHANGELOG_ENTRY` | The changelog entry that will get added to the connector documentation |

#### Options

| Option      | Description                                                                               |
| ----------- | ----------------------------------------------------------------------------------------- |
| --pr-number | Explicitly set the PR number in the changelog entry, a placeholder will be set otherwise. |

### <a id="connectors-upgrade-cdk"></a>`connectors upgrade-cdk` command

Updates the CDK version of the selected connectors.
For Python connectors, sets the `airbyte-cdk` dependency in `pyproject.toml` and refreshes the lockfile, updating only essential dependencies.

### Examples

`airbyte-ci connectors --language=python upgrade-cdk` -> Updates all python connectors to the caret range of the latest version.
`airbyte-ci connectors --name=source-openweather upgrade-cdk "3.0.0"` -> Pins source-openweather to version 3.0.0
`airbyte-ci connectors --modified upgrade-cdk "<4"` -> Updates all modified connectors to the highest available version of major version 3.x.x

#### Arguments

| Argument      | Description                                                               |
| ------------- | ------------------------------------------------------------------------- |
| `CDK_VERSION` | CDK version constraint to set (default to `^{most_recent_patch_version}`) |

#### Notes

When using < (less than) or > (greater than) for the `CDK_VERSION` argument, it must be wrapped in quotation marks ("<3"). Otherwise the shell (zsh or bash) will interprete these characters as redirection operators.

### <a id="connectors-migrate-to-base-image"></a>`connectors migrate-to-base-image` command

Make a connector using a Dockerfile migrate to the base image by:

- Removing its Dockerfile
- Updating its metadata to use the latest base image version
- Updating its documentation to explain the build process
- Bumping by a patch version

#### Examples

Migrate source-openweather to use the base image:
`airbyte-ci connectors --name=source-openweather migrate-to-base-image`

### <a id="connectors-migrate-to-poetry"></a>`connectors migrate-to-poetry` command

Migrate connectors the poetry package manager.

#### Examples

Migrate source-openweather to use the base image:
`airbyte-ci connectors --name=source-openweather migrate-to-poetry`
`airbyte-ci connectors --name=source-openweather migrate-to-poetry --changelog --bump patch`

### <a id="connectors-migrate-to-inline-schemas"></a>`connectors migrate-to-inline-schemas` command

Migrate `.json` schemas into `manifest.yaml` files, when present.

```
Usage: airbyte-ci connectors migrate-to-inline-schemas [OPTIONS]

Options:
  --report  Auto open report browser.
  --help    Show this message and exit.
```

#### Examples

Migrate source-quickbooks to use inline schemas:
`airbyte-ci connectors --name=source-quickbooks migrate-to-inline-schemas`

### <a id="connectors-pull-request"></a>`connectors pull-request` command

Makes a pull request for all changed connectors. If the branch already exists, it will update the existing one.

```
Usage: airbyte-ci connectors pull-request [OPTIONS]

Options:
  -m, --message TEXT          Commit message and pull request title and
                              changelog (if enabled).  [required]
  -b, --branch_id TEXT        update a branch named <branch_id>/<connector-
                              name> instead generating one from the message.
                              [required]
  --report                    Auto open report browser.
  --title TEXT                Title of the PR to be created or edited
                              (optional - defaults to message or no change).
  --body TEXT                 Body of the PR to be created or edited (optional
                              - defaults to empty or not change).
  --help                      Show this message and exit.
```

#### Examples

Make a PR for all changes, bump the version and make a changelog in those PRs. They will be on the branch ci_update/round2/<connector-name>:
`airbyte-ci connectors --modified pull-request -m "upgrading connectors" -b ci_update/round2`

Do it just for a few connectors:
`airbyte-ci connectors --name source-aha --name source-quickbooks pull-request -m "upgrading connectors" -b ci_update/round2`

You can also set or set/change the title or body of the PR:
`airbyte-ci connectors --name source-aha --name source-quickbooks pull-request -m "upgrading connectors" -b ci_update/round2 --title "New title" --body "full body\n\ngoes here"`

### <a id="connectors-list-command"></a>`connectors generate-erd` command

Generates a couple of files and publish a new ERD to dbdocs. The generated files are:

- `<source code_directory>/erd/discovered_catalog.json`: the catalog used to generate the estimated relations and the dbml file
- `<source code_directory>/erd/estimated_relationships.json`: the output of the LLM trying to figure out the relationships between the different streams
- `<source code_directory>/erd/source.dbml`: the file used the upload the ERDs to dbdocs

Pre-requisites:

- The config file use to discover the catalog should be available in `<source code_directory>/secrets/config.json`

#### Create initial diagram workflow or on connector's schema change

Steps

- Ensure the pre-requisites mentioned above are met
- Run `DBDOCS_TOKEN=<token> GENAI_API_KEY=<api key> airbyte-ci connectors --name=<source name> generate-erd`
- Create a PR with files `<source code_directory>/erd/estimated_relationships.json` and `<source code_directory>/erd/source.dbml` for documentation purposes

Expected Outcome

- The diagram is available in dbdocs
- `<source code_directory>/erd/estimated_relationships.json` and `<source code_directory>/erd/source.dbml` are updated on master

#### On manual validation

Steps

- If not exists, create file `<source code_directory>/erd/confirmed_relationships.json` with the following format and add:
  - `relations` describes the relationships that we know exist
  - `false_positives` describes the relationships the LLM found that we know do not exist

```
{
    "streams": [
        {
            "name": <stream_name>,
            "relations": {
                <stream_name property>: "<target stream>.<target stream column>"
            }
            "false_positives": {
                <stream_name property>: "<target stream>.<target stream column>"
            }
        },
        <...>
    ]
}
```

- Ensure the pre-requisites mentioned above are met
- Run `DBDOCS_TOKEN=<token> airbyte-ci connectors --name=<source name> generate-erd -x llm_relationships`
- Create a PR with files `<source code_directory>/erd/confirmed_relationships.json` and `<source code_directory>/erd/source.dbml` for documentation purposes

#### Options

| Option           | Required | Default | Mapped environment variable | Description                                                 |
| ---------------- | -------- | ------- | --------------------------- | ----------------------------------------------------------- |
| `--skip-step/-x` | False    |         |                             | Skip steps by id e.g. `-x llm_relationships -x publish_erd` |

### <a id="format-subgroup"></a>`format` command subgroup

Available commands:

- `airbyte-ci format check all`
- `airbyte-ci format fix all`

### Options

| Option              | Required | Default | Mapped environment variable | Description                                                                                 |
| ------------------- | -------- | ------- | --------------------------- | ------------------------------------------------------------------------------------------- |
| `--quiet/-q`        | False    | False   |                             | Hide formatter execution details in reporting.                                              |
| `--ci-requirements` | False    |         |                             | Output the CI requirements as a JSON payload. It is used to determine the CI runner to use. |

### Examples

- Check for formatting errors in the repository: `airbyte-ci format check all`
- Fix formatting for only python files: `airbyte-ci format fix python`

### <a id="format-check-command"></a>`format check all` command

This command runs formatting checks, but does not format the code in place. It will exit 1 as soon
as a failure is encountered. To fix errors, use `airbyte-ci format fix all`.

Running `airbyte-ci format check` will run checks on all different types of code. Run
`airbyte-ci format check --help` for subcommands to check formatting for only certain types of
files.

### <a id="format-fix-command"></a>`format fix all` command

This command runs formatting checks and reformats any code that would be reformatted, so it's
recommended to stage changes you might have before running this command.

Running `airbyte-ci format fix all` will format all of the different types of code. Run
`airbyte-ci format fix --help` for subcommands to format only certain types of files.

### <a id="poetry-subgroup"></a>`poetry` command subgroup

Available commands:

- `airbyte-ci poetry publish`

### Options

| Option           | Required | Default | Mapped environment variable | Description                                                    |
| ---------------- | -------- | ------- | --------------------------- | -------------------------------------------------------------- |
| `--package-path` | True     |         |                             | The path to the python package to execute a poetry command on. |

### Examples

- Publish a python package:
  `airbyte-ci poetry --package-path=path/to/package publish --publish-name=my-package --publish-version="1.2.3" --python-registry-token="..." --registry-url="http://host.docker.internal:8012/"`

### <a id="format-check-command"></a>`publish` command

This command publishes poetry packages (using `pyproject.toml`) or python packages (using
`setup.py`) to a python registry.

For poetry packages, the package name and version can be taken from the `pyproject.toml` file or be
specified as options.

#### Options

| Option                    | Required | Default                         | Mapped environment variable | Description                                                                                              |
| ------------------------- | -------- | ------------------------------- | --------------------------- | -------------------------------------------------------------------------------------------------------- |
| `--publish-name`          | False    |                                 |                             | The name of the package. Not required for poetry packages that define it in the `pyproject.toml` file    |
| `--publish-version`       | False    |                                 |                             | The version of the package. Not required for poetry packages that define it in the `pyproject.toml` file |
| `--python-registry-token` | True     |                                 | PYTHON_REGISTRY_TOKEN       | The API token to authenticate with the registry. For pypi, the `pypi-` prefix needs to be specified      |
| `--python-registry-url`   | False    | https://upload.pypi.org/legacy/ | PYTHON_REGISTRY_URL         | The python registry to publish to. Defaults to main pypi                                                 |

### <a id="metadata-validate-command-subgroup"></a>`metadata` command subgroup

Available commands:

- `airbyte-ci metadata deploy orchestrator`

### <a id="metadata-upload-orchestrator"></a>`metadata deploy orchestrator` command

This command deploys the metadata service orchestrator to production. The
`DAGSTER_CLOUD_METADATA_API_TOKEN` environment variable must be set.

#### Example

`airbyte-ci metadata deploy orchestrator`

#### What it runs

```mermaid
flowchart TD
    test[Run orchestrator tests] --> deploy[Deploy orchestrator to Dagster Cloud]
```

### <a id="tests-command"></a>`tests` command

This command runs the poe tasks declared in the `[tool.airbyte-ci]` section of our internal poetry
packages. Feel free to checkout this
[Pydantic model](https://github.com/airbytehq/airbyte/blob/main/airbyte-ci/connectors/pipelines/pipelines/airbyte_ci/test/models.py#L9)
to see the list of available options in `[tool.airbyte-ci]` section.

You can find the list of internal packages
[here](https://github.com/airbytehq/airbyte/blob/master/airbyte-ci/connectors/pipelines/pipelines/airbyte_ci/test/__init__.py#L1)

#### Options

| Option                     | Required | Multiple | Description                                                                                 |
| -------------------------- | -------- | -------- | ------------------------------------------------------------------------------------------- |
| `--poetry-package-path/-p` | False    | True     | Poetry packages path to run the poe tasks for.                                              |
| `--modified`               | False    | False    | Run poe tasks of modified internal poetry packages.                                         |
| `--ci-requirements`        | False    | False    | Output the CI requirements as a JSON payload. It is used to determine the CI runner to use. |

#### Examples

You can pass multiple `--poetry-package-path` options to run poe tasks.

E.G.: running Poe tasks on the modified internal packages of the current branch:
`airbyte-ci test --modified`

### <a id="migrate-to-manifest-only-command"></a>`migrate-to-manifest-only` command

This command migrates valid connectors to the `manifest-only` format. It contains two steps:

1. Check: Validates whether a connector is a candidate for the migration. If not, the operation will be skipped.
2. Migrate: Strips out all unneccessary files/folders, leaving only the root-level manifest, metadata, icon, and acceptance/integration test files. Unwraps the manifest (references and `$parameters`) so it's compatible with Connector Builder.

#### Examples

```bash
airbyte-ci connectors --name=source-pokeapi migrate-to-manifest-only
airbyte-ci connectors --language=low-code migrate-to-manifest-only
```

## Changelog

| Version | PR                                                         | Description                                                                                                                  |
| ------- | ---------------------------------------------------------- | ---------------------------------------------------------------------------------------------------------------------------- |
<<<<<<< HEAD
| 4.44.0  | [#48790](https://github.com/airbytehq/airbyte/pull/48790)  | Add unit tests step for manifest-only connectors                                                                             |
=======
| 4.44.0  | [#48818](https://github.com/airbytehq/airbyte/pull/48818)  | Use local CDK or CDK ref for manifest only connector build.                                                                  |
| 4.43.1  | [#48824](https://github.com/airbytehq/airbyte/pull/48824)  | Allow uploading CI reports to GCS with fewer permissions set.                                                                |
>>>>>>> bb175900
| 4.43.0  | [#36545](https://github.com/airbytehq/airbyte/pull/36545)  | Switch to `airbyte` user when available in Python base image.                                                                |
| 4.42.2  | [#48404](https://github.com/airbytehq/airbyte/pull/48404)  | Include `advanced_auth` in spec migration for manifest-only pipeline                                                         |
| 4.42.1  | [#47316](https://github.com/airbytehq/airbyte/pull/47316)  | Connector testing: skip incremental acceptance test when the connector is not released.                                      |
| 4.42.0  | [#47386](https://github.com/airbytehq/airbyte/pull/47386)  | Version increment check: make sure consecutive RC remain on the same version.                                                |
| 4.41.9  | [#47483](https://github.com/airbytehq/airbyte/pull/47483)  | Fix build logic used in `up-to-date` to support any connector language.                                                      |
| 4.41.8  | [#47447](https://github.com/airbytehq/airbyte/pull/47447)  | Use `cache_ttl` for base image registry listing in `up-to-date`.                                                             |
| 4.41.7  | [#47444](https://github.com/airbytehq/airbyte/pull/47444)  | Remove redundant `--ignore-connector` error from up-to-date. `--metadata-query` can be used instead.                         |
| 4.41.6  | [#47308](https://github.com/airbytehq/airbyte/pull/47308)  | Connector testing: skip incremental acceptance test when the connector is not released.                                      |
| 4.41.5  | [#47255](https://github.com/airbytehq/airbyte/pull/47255)  | Fix `DisableProgressiveRollout`  following Dagger API change.                                                                |
| 4.41.4  | [#47203](https://github.com/airbytehq/airbyte/pull/47203)  | Fix some `with_exec` and entrypoint usage following Dagger upgrade                                                           |
| 4.41.3  | [#47189](https://github.com/airbytehq/airbyte/pull/47189)  | Fix up-to-date which did not export doc to the right path                                                                    |
| 4.41.2  | [#47185](https://github.com/airbytehq/airbyte/pull/47185)  | Fix the bump version command which did not update the changelog.                                                             |
| 4.41.1  | [#46914](https://github.com/airbytehq/airbyte/pull/46914)  | Upgrade to Dagger 0.13.3                                                                                                     |
| 4.41.0  | [#46914](https://github.com/airbytehq/airbyte/pull/46914)  | Rework the connector rollback pipeline for progressive rollout                                                               |
| 4.40.0  | [#46380](https://github.com/airbytehq/airbyte/pull/46380)  | The `bump-version` command now allows the `rc` bump type.                                                                    |
| 4.39.0  | [#46696](https://github.com/airbytehq/airbyte/pull/46696)  | Bump PyAirbyte dependency and replace `airbyte-lib-validate-source` CLI command with new `validate` command                  |
| 4.38.0  | [#46380](https://github.com/airbytehq/airbyte/pull/46380)  | `connectors up-to-date` now supports manifest-only connectors!                                                               |
| 4.37.0  | [#46380](https://github.com/airbytehq/airbyte/pull/46380)  | Include custom components file handling in manifest-only migrations                                                          |
| 4.36.2  | [#46278](https://github.com/airbytehq/airbyte/pull/46278)  | Fixed a bug in RC rollout and promote not taking `semaphore`                                                                 |
| 4.36.1  | [#46274](https://github.com/airbytehq/airbyte/pull/46274)  | `airbyte-ci format js` respects `.prettierc` and `.prettierignore`                                                           |
| 4.36.0  | [#44877](https://github.com/airbytehq/airbyte/pull/44877)  | Implement `--promote/rollback-release-candidate` in `connectors publish`.                                                    |
| 4.35.6  | [#45632](https://github.com/airbytehq/airbyte/pull/45632)  | Add entry to format file ignore list (`destination-*/expected-spec.json`)                                                    |
| 4.35.5  | [#45672](https://github.com/airbytehq/airbyte/pull/45672)  | Fix docs mount during publish                                                                                                |
| 4.35.4  | [#42584](https://github.com/airbytehq/airbyte/pull/42584)  | Mount connector directory to metadata validation                                                                             |
| 4.35.3  | [#45393](https://github.com/airbytehq/airbyte/pull/45393)  | Resolve symlinks in `SimpleDockerStep`.                                                                                      |
| 4.35.2  | [#45360](https://github.com/airbytehq/airbyte/pull/45360)  | Updated dependencies.                                                                                                        |
| 4.35.1  | [#45160](https://github.com/airbytehq/airbyte/pull/45160)  | Remove deps.toml dependency for java connectors.                                                                             |
| 4.35.0  | [#44879](https://github.com/airbytehq/airbyte/pull/44879)  | Mount `components.py` when building manifest-only connector image                                                            |
| 4.34.2  | [#44786](https://github.com/airbytehq/airbyte/pull/44786)  | Pre-emptively skip archived connectors when searching for modified files                                                     |
| 4.34.1  | [#44557](https://github.com/airbytehq/airbyte/pull/44557)  | Conditionally propagate parameters in manifest-only migration                                                                |
| 4.34.0  | [#44551](https://github.com/airbytehq/airbyte/pull/44551)  | `connectors publish` do not push the `latest` tag when the current version is a release candidate.                           |
| 4.33.1  | [#44465](https://github.com/airbytehq/airbyte/pull/44465)  | Ignore version check if only erd folder is changed                                                                           |
| 4.33.0  | [#44377](https://github.com/airbytehq/airbyte/pull/44377)  | Upload connector SBOM to metadata service bucket on publish.                                                                 |
| 4.32.5  | [#44173](https://github.com/airbytehq/airbyte/pull/44173)  | Bug fix for live tests' --should-read-with-state handling.                                                                   |
| 4.32.4  | [#44025](https://github.com/airbytehq/airbyte/pull/44025)  | Ignore third party connectors on `publish`.                                                                                  |
| 4.32.3  | [#44118](https://github.com/airbytehq/airbyte/pull/44118)  | Improve error handling in live tests.                                                                                        |
| 4.32.2  | [#43970](https://github.com/airbytehq/airbyte/pull/43970)  | Make `connectors publish` early exit if no connectors are selected.                                                          |
| 4.32.1  | [#41642](https://github.com/airbytehq/airbyte/pull/41642)  | Avoid transient publish failures by increasing `POETRY_REQUESTS_TIMEOUT` and setting retries on `PublishToPythonRegistry`.   |
| 4.32.0  | [#43969](https://github.com/airbytehq/airbyte/pull/43969)  | Add an `--ignore-connector` option to `up-to-date`                                                                           |
| 4.31.5  | [#43934](https://github.com/airbytehq/airbyte/pull/43934)  | Track deleted files when generating pull-request                                                                             |
| 4.31.4  | [#43724](https://github.com/airbytehq/airbyte/pull/43724)  | Do not send slack message on connector pre-release.                                                                          |
| 4.31.3  | [#43426](https://github.com/airbytehq/airbyte/pull/43426)  | Ignore archived connectors on connector selection from modified files.                                                       |
| 4.31.2  | [#43433](https://github.com/airbytehq/airbyte/pull/43433)  | Fix 'changed_file' indentation in 'pull-request' command                                                                     |
| 4.31.1  | [#43442](https://github.com/airbytehq/airbyte/pull/43442)  | Resolve type check failure in bump version                                                                                   |
| 4.31.0  | [#42970](https://github.com/airbytehq/airbyte/pull/42970)  | Add explicit version set to bump version                                                                                     |
| 4.30.1  | [#43386](https://github.com/airbytehq/airbyte/pull/43386)  | Fix 'format' command usage bug in airbyte-enterprise.                                                                        |
| 4.30.0  | [#42583](https://github.com/airbytehq/airbyte/pull/42583)  | Updated dependencies                                                                                                         |
| 4.29.0  | [#42576](https://github.com/airbytehq/airbyte/pull/42576)  | New command: `migrate-to-manifest-only`                                                                                      |
| 4.28.3  | [#42046](https://github.com/airbytehq/airbyte/pull/42046)  | Trigger connector tests on doc change.                                                                                       |
| 4.28.2  | [#43297](https://github.com/airbytehq/airbyte/pull/43297)  | `migrate-to-inline_schemas` removes unused schema files and empty schema dirs.                                               |
| 4.28.1  | [#42972](https://github.com/airbytehq/airbyte/pull/42972)  | Add airbyte-enterprise support for format commandi                                                                           |
| 4.28.0  | [#42849](https://github.com/airbytehq/airbyte/pull/42849)  | Couple selection of strict-encrypt variants (e vice versa)                                                                   |
| 4.27.0  | [#42574](https://github.com/airbytehq/airbyte/pull/42574)  | Live tests: run from connectors test pipeline for connectors with sandbox connections                                        |
| 4.26.1  | [#42905](https://github.com/airbytehq/airbyte/pull/42905)  | Rename the docker cache volume to avoid using the corrupted previous volume.                                                 |
| 4.26.0  | [#42849](https://github.com/airbytehq/airbyte/pull/42849)  | Send publish failures messages to `#connector-publish-failures`                                                              |
| 4.25.4  | [#42463](https://github.com/airbytehq/airbyte/pull/42463)  | Add validation before live test runs                                                                                         |
| 4.25.3  | [#42437](https://github.com/airbytehq/airbyte/pull/42437)  | Ugrade-cdk: Update to work with Python connectors using poetry                                                               |
| 4.25.2  | [#42077](https://github.com/airbytehq/airbyte/pull/42077)  | Live/regression tests: add status check for regression test runs                                                             |
| 4.25.1  | [#42410](https://github.com/airbytehq/airbyte/pull/42410)  | Live/regression tests: disable approval requirement on forks                                                                 |
| 4.25.0  | [#42044](https://github.com/airbytehq/airbyte/pull/42044)  | Live/regression tests: add support for selecting from a subset of connections                                                |
| 4.24.3  | [#42040](https://github.com/airbytehq/airbyte/pull/42040)  | Always send regression test approval status check; skip on auto-merge PRs.                                                   |
| 4.24.2  | [#41676](https://github.com/airbytehq/airbyte/pull/41676)  | Send regression test approval status check when skipped.                                                                     |
| 4.24.1  | [#41642](https://github.com/airbytehq/airbyte/pull/41642)  | Use the AIRBYTE_GITHUB_REPO environment variable to run airbyte-ci in other repos.                                           |
| 4.24.0  | [#41627](https://github.com/airbytehq/airbyte/pull/41627)  | Require manual regression test approval for certified connectors                                                             |
| 4.23.1  | [#41541](https://github.com/airbytehq/airbyte/pull/41541)  | Add support for submodule use-case.                                                                                          |
| 4.23.0  | [#39906](https://github.com/airbytehq/airbyte/pull/39906)  | Add manifest only build pipeline                                                                                             |
| 4.22.0  | [#41623](https://github.com/airbytehq/airbyte/pull/41623)  | Make `airbyte-ci` run on private forks.                                                                                      |
| 4.21.1  | [#41029](https://github.com/airbytehq/airbyte/pull/41029)  | `up-to-date`: mount local docker config to `Syft` to pull private images and benefit from increased DockerHub rate limits.   |
| 4.21.0  | [#40547](https://github.com/airbytehq/airbyte/pull/40547)  | Make bump-version accept a `--pr-number` option.                                                                             |
| 4.20.3  | [#40754](https://github.com/airbytehq/airbyte/pull/40754)  | Accept and ignore additional args in `migrate-to-poetry` pipeline                                                            |
| 4.20.2  | [#40709](https://github.com/airbytehq/airbyte/pull/40709)  | Fix use of GH token.                                                                                                         |
| 4.20.1  | [#40698](https://github.com/airbytehq/airbyte/pull/40698)  | Add live tests evaluation mode options.                                                                                      |
| 4.20.0  | [#38816](https://github.com/airbytehq/airbyte/pull/38816)  | Add command for running all live tests (validation + regression).                                                            |
| 4.19.0  | [#39600](https://github.com/airbytehq/airbyte/pull/39600)  | Productionize the `up-to-date` command                                                                                       |
| 4.18.3  | [#39341](https://github.com/airbytehq/airbyte/pull/39341)  | Fix `--use-local-cdk` option: change `no-deps` to `force-reinstall`                                                          |
| 4.18.2  | [#39483](https://github.com/airbytehq/airbyte/pull/39483)  | Skip IncrementalAcceptanceTests when AcceptanceTests succeed.                                                                |
| 4.18.1  | [#39457](https://github.com/airbytehq/airbyte/pull/39457)  | Make slugify consistent with live-test                                                                                       |
| 4.18.0  | [#39366](https://github.com/airbytehq/airbyte/pull/39366)  | Implement IncrementalAcceptance tests to only fail CI on community connectors when there's an Acceptance tests regression.   |
| 4.17.0  | [#39321](https://github.com/airbytehq/airbyte/pull/39321)  | Bust the java connector build cache flow to get fresh yum packages on a daily basis.                                         |
| 4.16.0  | [#38772](https://github.com/airbytehq/airbyte/pull/38232)  | Add pipeline to replace usage of AirbyteLogger.                                                                              |
| 4.15.7  | [#38772](https://github.com/airbytehq/airbyte/pull/38772)  | Fix regression test connector image retrieval.                                                                               |
| 4.15.6  | [#38783](https://github.com/airbytehq/airbyte/pull/38783)  | Fix a variable access error with `repo_dir` in the `bump-version` command.                                                   |
| 4.15.5  | [#38732](https://github.com/airbytehq/airbyte/pull/38732)  | Update metadata deploy pipeline to 3.10                                                                                      |
| 4.15.4  | [#38646](https://github.com/airbytehq/airbyte/pull/38646)  | Make airbyte-ci able to test external repos.                                                                                 |
| 4.15.3  | [#38645](https://github.com/airbytehq/airbyte/pull/38645)  | Fix typo preventing correct secret mounting on Python connectors integration tests.                                          |
| 4.15.2  | [#38628](https://github.com/airbytehq/airbyte/pull/38628)  | Introduce ConnectorTestContext to avoid trying fetching connector secret in the PublishContext.                              |
| 4.15.1  | [#38615](https://github.com/airbytehq/airbyte/pull/38615)  | Do not eagerly fetch connector secrets.                                                                                      |
| 4.15.0  | [#38322](https://github.com/airbytehq/airbyte/pull/38322)  | Introduce a SecretStore abstraction to fetch connector secrets from metadata files.                                          |
| 4.14.1  | [#38582](https://github.com/airbytehq/airbyte/pull/38582)  | Fixed bugs in `up-to-date` flags, `pull-request` version change logic.                                                       |
| 4.14.0  | [#38281](https://github.com/airbytehq/airbyte/pull/38281)  | Conditionally run test suites according to `connectorTestSuitesOptions` in metadata files.                                   |
| 4.13.3  | [#38221](https://github.com/airbytehq/airbyte/pull/38221)  | Add dagster cloud dev deployment pipeline opitions                                                                           |
| 4.13.2  | [#38246](https://github.com/airbytehq/airbyte/pull/38246)  | Remove invalid connector test step options.                                                                                  |
| 4.13.1  | [#38020](https://github.com/airbytehq/airbyte/pull/38020)  | Add `auto_merge` as an internal package to test.                                                                             |
| 4.13.0  | [#32715](https://github.com/airbytehq/airbyte/pull/32715)  | Tag connector metadata with git info                                                                                         |
| 4.12.7  | [#37787](https://github.com/airbytehq/airbyte/pull/37787)  | Remove requirements on dockerhub credentials to run QA checks.                                                               |
| 4.12.6  | [#36497](https://github.com/airbytehq/airbyte/pull/36497)  | Add airbyte-cdk to list of poetry packages for testing                                                                       |
| 4.12.5  | [#37785](https://github.com/airbytehq/airbyte/pull/37785)  | Set the `--yes-auto-update` flag to `True` by default.                                                                       |
| 4.12.4  | [#37786](https://github.com/airbytehq/airbyte/pull/37786)  | (fixed 4.12.2): Do not upload dagger log to GCP when no credentials are available.                                           |
| 4.12.3  | [#37783](https://github.com/airbytehq/airbyte/pull/37783)  | Revert 4.12.2                                                                                                                |
| 4.12.2  | [#37778](https://github.com/airbytehq/airbyte/pull/37778)  | Do not upload dagger log to GCP when no credentials are available.                                                           |
| 4.12.1  | [#37765](https://github.com/airbytehq/airbyte/pull/37765)  | Relax the required env var to run in CI and handle their absence gracefully.                                                 |
| 4.12.0  | [#37690](https://github.com/airbytehq/airbyte/pull/37690)  | Pass custom CI status name in `connectors test`                                                                              |
| 4.11.0  | [#37641](https://github.com/airbytehq/airbyte/pull/37641)  | Updates to run regression tests in GitHub Actions.                                                                           |
| 4.10.5  | [#37641](https://github.com/airbytehq/airbyte/pull/37641)  | Reintroduce changes from 4.10.0 with a fix.                                                                                  |
| 4.10.4  | [#37641](https://github.com/airbytehq/airbyte/pull/37641)  | Temporarily revert changes from version 4.10.0                                                                               |
| 4.10.3  | [#37615](https://github.com/airbytehq/airbyte/pull/37615)  | Fix `KeyError` when running `migrate-to-poetry`                                                                              |
| 4.10.2  | [#37614](https://github.com/airbytehq/airbyte/pull/37614)  | Fix `UnboundLocalError: local variable 'add_changelog_entry_result' referenced before assignment` in `migrate-to-base-image` |
| 4.10.1  | [#37622](https://github.com/airbytehq/airbyte/pull/37622)  | Temporarily disable regression tests in CI                                                                                   |
| 4.10.0  | [#37616](https://github.com/airbytehq/airbyte/pull/37616)  | Improve modified files comparison when the target branch is from a fork.                                                     |
| 4.9.0   | [#37440](https://github.com/airbytehq/airbyte/pull/37440)  | Run regression tests with `airbyte-ci connectors test`                                                                       |
| 4.8.0   | [#37404](https://github.com/airbytehq/airbyte/pull/37404)  | Accept a `git-repo-url` option on the `airbyte-ci` root command to checkout forked repo.                                     |
| 4.7.4   | [#37485](https://github.com/airbytehq/airbyte/pull/37485)  | Allow java connectors to be written in kotlin.                                                                               |
| 4.7.3   | [#37101](https://github.com/airbytehq/airbyte/pull/37101)  | Pin PyAirbyte version.                                                                                                       |
| 4.7.2   | [#36962](https://github.com/airbytehq/airbyte/pull/36962)  | Re-enable connector dependencies upload on publish.                                                                          |
| 4.7.1   | [#36961](https://github.com/airbytehq/airbyte/pull/36961)  | Temporarily disable python connectors dependencies upload until we find a schema the data team can work with.                |
| 4.7.0   | [#36892](https://github.com/airbytehq/airbyte/pull/36892)  | Upload Python connectors dependencies list to GCS on publish.                                                                |
| 4.6.5   | [#36722](https://github.com/airbytehq/airbyte/pull/36527)  | Fix incorrect pipeline names                                                                                                 |
| 4.6.4   | [#36480](https://github.com/airbytehq/airbyte/pull/36480)  | Burst the Gradle Task cache if a new CDK version was released                                                                |
| 4.6.3   | [#36527](https://github.com/airbytehq/airbyte/pull/36527)  | Handle extras as well as groups in `airbyte ci test` [poetry packages]                                                       |
| 4.6.2   | [#36220](https://github.com/airbytehq/airbyte/pull/36220)  | Allow using `migrate-to-base-image` without PULL_REQUEST_NUMBER                                                              |
| 4.6.1   | [#36319](https://github.com/airbytehq/airbyte/pull/36319)  | Fix `ValueError` related to PR number in migrate-to-poetry                                                                   |
| 4.6.0   | [#35583](https://github.com/airbytehq/airbyte/pull/35583)  | Implement the `airbyte-ci connectors migrate-to-poetry` command.                                                             |
| 4.5.4   | [#36206](https://github.com/airbytehq/airbyte/pull/36206)  | Revert poetry cache removal during nightly builds                                                                            |
| 4.5.3   | [#34586](https://github.com/airbytehq/airbyte/pull/34586)  | Extract connector changelog modification logic into its own class                                                            |
| 4.5.2   | [#35802](https://github.com/airbytehq/airbyte/pull/35802)  | Fix bug with connectors bump-version command                                                                                 |
| 4.5.1   | [#35786](https://github.com/airbytehq/airbyte/pull/35786)  | Declare `live_tests` as an internal poetry package.                                                                          |
| 4.5.0   | [#35784](https://github.com/airbytehq/airbyte/pull/35784)  | Format command supports kotlin                                                                                               |
| 4.4.0   | [#35317](https://github.com/airbytehq/airbyte/pull/35317)  | Augment java connector reports to include full logs and junit test results                                                   |
| 4.3.2   | [#35536](https://github.com/airbytehq/airbyte/pull/35536)  | Make QA checks run correctly on `*-strict-encrypt` connectors.                                                               |
| 4.3.1   | [#35437](https://github.com/airbytehq/airbyte/pull/35437)  | Do not run QA checks on publish, just MetadataValidation.                                                                    |
| 4.3.0   | [#35438](https://github.com/airbytehq/airbyte/pull/35438)  | Optionally disable telemetry with environment variable.                                                                      |
| 4.2.4   | [#35325](https://github.com/airbytehq/airbyte/pull/35325)  | Use `connectors_qa` for QA checks and remove redundant checks.                                                               |
| 4.2.3   | [#35322](https://github.com/airbytehq/airbyte/pull/35322)  | Declare `connectors_qa` as an internal package for testing.                                                                  |
| 4.2.2   | [#35364](https://github.com/airbytehq/airbyte/pull/35364)  | Fix connector tests following gradle changes in #35307.                                                                      |
| 4.2.1   | [#35204](https://github.com/airbytehq/airbyte/pull/35204)  | Run `poetry check` before `poetry install` on poetry package install.                                                        |
| 4.2.0   | [#35103](https://github.com/airbytehq/airbyte/pull/35103)  | Java 21 support.                                                                                                             |
| 4.1.4   | [#35039](https://github.com/airbytehq/airbyte/pull/35039)  | Fix bug which prevented gradle test reports from being added.                                                                |
| 4.1.3   | [#35010](https://github.com/airbytehq/airbyte/pull/35010)  | Use `poetry install --no-root` in the builder container.                                                                     |
| 4.1.2   | [#34945](https://github.com/airbytehq/airbyte/pull/34945)  | Only install main dependencies when running poetry install.                                                                  |
| 4.1.1   | [#34430](https://github.com/airbytehq/airbyte/pull/34430)  | Speed up airbyte-ci startup (and airbyte-ci format).                                                                         |
| 4.1.0   | [#34923](https://github.com/airbytehq/airbyte/pull/34923)  | Include gradle test reports in HTML connector test report.                                                                   |
| 4.0.0   | [#34736](https://github.com/airbytehq/airbyte/pull/34736)  | Run poe tasks declared in internal poetry packages.                                                                          |
| 3.10.4  | [#34867](https://github.com/airbytehq/airbyte/pull/34867)  | Remove connector ops team                                                                                                    |
| 3.10.3  | [#34836](https://github.com/airbytehq/airbyte/pull/34836)  | Add check for python registry publishing enabled for certified python sources.                                               |
| 3.10.2  | [#34044](https://github.com/airbytehq/airbyte/pull/34044)  | Add pypi validation testing.                                                                                                 |
| 3.10.1  | [#34756](https://github.com/airbytehq/airbyte/pull/34756)  | Enable connectors tests in draft PRs.                                                                                        |
| 3.10.0  | [#34606](https://github.com/airbytehq/airbyte/pull/34606)  | Allow configuration of separate check URL to check whether package exists already.                                           |
| 3.9.0   | [#34606](https://github.com/airbytehq/airbyte/pull/34606)  | Allow configuration of python registry URL via environment variable.                                                         |
| 3.8.1   | [#34607](https://github.com/airbytehq/airbyte/pull/34607)  | Improve gradle dependency cache volume protection.                                                                           |
| 3.8.0   | [#34316](https://github.com/airbytehq/airbyte/pull/34316)  | Expose Dagger engine image name in `--ci-requirements` and add `--ci-requirements` to the `airbyte-ci` root command group.   |
| 3.7.3   | [#34560](https://github.com/airbytehq/airbyte/pull/34560)  | Simplify Gradle task execution framework by removing local maven repo support.                                               |
| 3.7.2   | [#34555](https://github.com/airbytehq/airbyte/pull/34555)  | Override secret masking in some very specific special cases.                                                                 |
| 3.7.1   | [#34441](https://github.com/airbytehq/airbyte/pull/34441)  | Support masked secret scrubbing for java CDK v0.15+                                                                          |
| 3.7.0   | [#34343](https://github.com/airbytehq/airbyte/pull/34343)  | allow running connector upgrade_cdk for java connectors                                                                      |
| 3.6.1   | [#34490](https://github.com/airbytehq/airbyte/pull/34490)  | Fix inconsistent dagger log path typing                                                                                      |
| 3.6.0   | [#34111](https://github.com/airbytehq/airbyte/pull/34111)  | Add python registry publishing                                                                                               |
| 3.5.3   | [#34339](https://github.com/airbytehq/airbyte/pull/34339)  | only do minimal changes on a connector version_bump                                                                          |
| 3.5.2   | [#34381](https://github.com/airbytehq/airbyte/pull/34381)  | Bind a sidecar docker host for `airbyte-ci test`                                                                             |
| 3.5.1   | [#34321](https://github.com/airbytehq/airbyte/pull/34321)  | Upgrade to Dagger 0.9.6 .                                                                                                    |
| 3.5.0   | [#33313](https://github.com/airbytehq/airbyte/pull/33313)  | Pass extra params after Gradle tasks.                                                                                        |
| 3.4.2   | [#34301](https://github.com/airbytehq/airbyte/pull/34301)  | Pass extra params after Gradle tasks.                                                                                        |
| 3.4.1   | [#34067](https://github.com/airbytehq/airbyte/pull/34067)  | Use dagster-cloud 1.5.7 for deploy                                                                                           |
| 3.4.0   | [#34276](https://github.com/airbytehq/airbyte/pull/34276)  | Introduce `--only-step` option for connector tests.                                                                          |
| 3.3.0   | [#34218](https://github.com/airbytehq/airbyte/pull/34218)  | Introduce `--ci-requirements` option for client defined CI runners.                                                          |
| 3.2.0   | [#34050](https://github.com/airbytehq/airbyte/pull/34050)  | Connector test steps can take extra parameters                                                                               |
| 3.1.3   | [#34136](https://github.com/airbytehq/airbyte/pull/34136)  | Fix issue where dagger excludes were not being properly applied                                                              |
| 3.1.2   | [#33972](https://github.com/airbytehq/airbyte/pull/33972)  | Remove secrets scrubbing hack for --is-local and other small tweaks.                                                         |
| 3.1.1   | [#33979](https://github.com/airbytehq/airbyte/pull/33979)  | Fix AssertionError on report existence again                                                                                 |
| 3.1.0   | [#33994](https://github.com/airbytehq/airbyte/pull/33994)  | Log more context information in CI.                                                                                          |
| 3.0.2   | [#33987](https://github.com/airbytehq/airbyte/pull/33987)  | Fix type checking issue when running --help                                                                                  |
| 3.0.1   | [#33981](https://github.com/airbytehq/airbyte/pull/33981)  | Fix issues with deploying dagster, pin pendulum version in dagster-cli install                                               |
| 3.0.0   | [#33582](https://github.com/airbytehq/airbyte/pull/33582)  | Upgrade to Dagger 0.9.5                                                                                                      |
| 2.14.3  | [#33964](https://github.com/airbytehq/airbyte/pull/33964)  | Reintroduce mypy with fixes for AssertionError on publish and missing report URL on connector test commit status.            |
| 2.14.2  | [#33954](https://github.com/airbytehq/airbyte/pull/33954)  | Revert mypy changes                                                                                                          |
| 2.14.1  | [#33956](https://github.com/airbytehq/airbyte/pull/33956)  | Exclude pnpm lock files from auto-formatting                                                                                 |
| 2.14.0  | [#33941](https://github.com/airbytehq/airbyte/pull/33941)  | Enable in-connector normalization in destination-postgres                                                                    |
| 2.13.1  | [#33920](https://github.com/airbytehq/airbyte/pull/33920)  | Report different sentry environments                                                                                         |
| 2.13.0  | [#33784](https://github.com/airbytehq/airbyte/pull/33784)  | Make `airbyte-ci test` able to run any poetry command                                                                        |
| 2.12.0  | [#33313](https://github.com/airbytehq/airbyte/pull/33313)  | Add upgrade CDK command                                                                                                      |
| 2.11.0  | [#32188](https://github.com/airbytehq/airbyte/pull/32188)  | Add -x option to connector test to allow for skipping steps                                                                  |
| 2.10.12 | [#33419](https://github.com/airbytehq/airbyte/pull/33419)  | Make ClickPipelineContext handle dagger logging.                                                                             |
| 2.10.11 | [#33497](https://github.com/airbytehq/airbyte/pull/33497)  | Consider nested .gitignore rules in format.                                                                                  |
| 2.10.10 | [#33449](https://github.com/airbytehq/airbyte/pull/33449)  | Add generated metadata models to the default format ignore list.                                                             |
| 2.10.9  | [#33370](https://github.com/airbytehq/airbyte/pull/33370)  | Fix bug that broke airbyte-ci test                                                                                           |
| 2.10.8  | [#33249](https://github.com/airbytehq/airbyte/pull/33249)  | Exclude git ignored files from formatting.                                                                                   |
| 2.10.7  | [#33248](https://github.com/airbytehq/airbyte/pull/33248)  | Fix bug which broke airbyte-ci connectors tests when optional DockerHub credentials env vars are not set.                    |
| 2.10.6  | [#33170](https://github.com/airbytehq/airbyte/pull/33170)  | Remove Dagger logs from console output of `format`.                                                                          |
| 2.10.5  | [#33097](https://github.com/airbytehq/airbyte/pull/33097)  | Improve `format` performances, exit with 1 status code when `fix` changes files.                                             |
| 2.10.4  | [#33206](https://github.com/airbytehq/airbyte/pull/33206)  | Add "-y/--yes" Flag to allow preconfirmation of prompts                                                                      |
| 2.10.3  | [#33080](https://github.com/airbytehq/airbyte/pull/33080)  | Fix update failing due to SSL error on install.                                                                              |
| 2.10.2  | [#33008](https://github.com/airbytehq/airbyte/pull/33008)  | Fix local `connector build`.                                                                                                 |
| 2.10.1  | [#32928](https://github.com/airbytehq/airbyte/pull/32928)  | Fix BuildConnectorImages constructor.                                                                                        |
| 2.10.0  | [#32819](https://github.com/airbytehq/airbyte/pull/32819)  | Add `--tag` option to connector build.                                                                                       |
| 2.9.0   | [#32816](https://github.com/airbytehq/airbyte/pull/32816)  | Add `--architecture` option to connector build.                                                                              |
| 2.8.1   | [#32999](https://github.com/airbytehq/airbyte/pull/32999)  | Improve Java code formatting speed                                                                                           |
| 2.8.0   | [#31930](https://github.com/airbytehq/airbyte/pull/31930)  | Move pipx install to `airbyte-ci-dev`, and add auto-update feature targeting binary                                          |
| 2.7.3   | [#32847](https://github.com/airbytehq/airbyte/pull/32847)  | Improve --modified behaviour for pull requests.                                                                              |
| 2.7.2   | [#32839](https://github.com/airbytehq/airbyte/pull/32839)  | Revert changes in v2.7.1.                                                                                                    |
| 2.7.1   | [#32806](https://github.com/airbytehq/airbyte/pull/32806)  | Improve --modified behaviour for pull requests.                                                                              |
| 2.7.0   | [#31930](https://github.com/airbytehq/airbyte/pull/31930)  | Merge airbyte-ci-internal into airbyte-ci                                                                                    |
| 2.6.0   | [#31831](https://github.com/airbytehq/airbyte/pull/31831)  | Add `airbyte-ci format` commands, remove connector-specific formatting check                                                 |
| 2.5.9   | [#32427](https://github.com/airbytehq/airbyte/pull/32427)  | Re-enable caching for source-postgres                                                                                        |
| 2.5.8   | [#32402](https://github.com/airbytehq/airbyte/pull/32402)  | Set Dagger Cloud token for airbyters only                                                                                    |
| 2.5.7   | [#31628](https://github.com/airbytehq/airbyte/pull/31628)  | Add ClickPipelineContext class                                                                                               |
| 2.5.6   | [#32139](https://github.com/airbytehq/airbyte/pull/32139)  | Test coverage report on Python connector UnitTest.                                                                           |
| 2.5.5   | [#32114](https://github.com/airbytehq/airbyte/pull/32114)  | Create cache mount for `/var/lib/docker` to store images in `dind` context.                                                  |
| 2.5.4   | [#32090](https://github.com/airbytehq/airbyte/pull/32090)  | Do not cache `docker login`.                                                                                                 |
| 2.5.3   | [#31974](https://github.com/airbytehq/airbyte/pull/31974)  | Fix latest CDK install and pip cache mount on connector install.                                                             |
| 2.5.2   | [#31871](https://github.com/airbytehq/airbyte/pull/31871)  | Deactivate PR comments, add HTML report links to the PR status when its ready.                                               |
| 2.5.1   | [#31774](https://github.com/airbytehq/airbyte/pull/31774)  | Add a docker configuration check on `airbyte-ci` startup.                                                                    |
| 2.5.0   | [#31766](https://github.com/airbytehq/airbyte/pull/31766)  | Support local connectors secrets.                                                                                            |
| 2.4.0   | [#31716](https://github.com/airbytehq/airbyte/pull/31716)  | Enable pre-release publish with local CDK.                                                                                   |
| 2.3.1   | [#31748](https://github.com/airbytehq/airbyte/pull/31748)  | Use AsyncClick library instead of base Click.                                                                                |
| 2.3.0   | [#31699](https://github.com/airbytehq/airbyte/pull/31699)  | Support optional concurrent CAT execution.                                                                                   |
| 2.2.6   | [#31752](https://github.com/airbytehq/airbyte/pull/31752)  | Only authenticate when secrets are available.                                                                                |
| 2.2.5   | [#31718](https://github.com/airbytehq/airbyte/pull/31718)  | Authenticate the sidecar docker daemon to DockerHub.                                                                         |
| 2.2.4   | [#31535](https://github.com/airbytehq/airbyte/pull/31535)  | Improve gradle caching when building java connectors.                                                                        |
| 2.2.3   | [#31688](https://github.com/airbytehq/airbyte/pull/31688)  | Fix failing `CheckBaseImageUse` step when not running on PR.                                                                 |
| 2.2.2   | [#31659](https://github.com/airbytehq/airbyte/pull/31659)  | Support builds on x86_64 platform                                                                                            |
| 2.2.1   | [#31653](https://github.com/airbytehq/airbyte/pull/31653)  | Fix CheckBaseImageIsUsed failing on non certified connectors.                                                                |
| 2.2.0   | [#30527](https://github.com/airbytehq/airbyte/pull/30527)  | Add a new check for python connectors to make sure certified connectors use our base image.                                  |
| 2.1.1   | [#31488](https://github.com/airbytehq/airbyte/pull/31488)  | Improve `airbyte-ci` start time with Click Lazy load                                                                         |
| 2.1.0   | [#31412](https://github.com/airbytehq/airbyte/pull/31412)  | Run airbyte-ci from any where in airbyte project                                                                             |
| 2.0.4   | [#31487](https://github.com/airbytehq/airbyte/pull/31487)  | Allow for third party connector selections                                                                                   |
| 2.0.3   | [#31525](https://github.com/airbytehq/airbyte/pull/31525)  | Refactor folder structure                                                                                                    |
| 2.0.2   | [#31533](https://github.com/airbytehq/airbyte/pull/31533)  | Pip cache volume by python version.                                                                                          |
| 2.0.1   | [#31545](https://github.com/airbytehq/airbyte/pull/31545)  | Reword the changelog entry when using `migrate-to-base-image`.                                                               |
| 2.0.0   | [#31424](https://github.com/airbytehq/airbyte/pull/31424)  | Remove `airbyte-ci connectors format` command.                                                                               |
| 1.9.4   | [#31478](https://github.com/airbytehq/airbyte/pull/31478)  | Fix running tests for connector-ops package.                                                                                 |
| 1.9.3   | [#31457](https://github.com/airbytehq/airbyte/pull/31457)  | Improve the connector documentation for connectors migrated to our base image.                                               |
| 1.9.2   | [#31426](https://github.com/airbytehq/airbyte/pull/31426)  | Concurrent execution of java connectors tests.                                                                               |
| 1.9.1   | [#31455](https://github.com/airbytehq/airbyte/pull/31455)  | Fix `None` docker credentials on publish.                                                                                    |
| 1.9.0   | [#30520](https://github.com/airbytehq/airbyte/pull/30520)  | New commands: `bump-version`, `upgrade_base_image`, `migrate-to-base-image`.                                                 |
| 1.8.0   | [#30520](https://github.com/airbytehq/airbyte/pull/30520)  | New commands: `bump-version`, `upgrade_base_image`, `migrate-to-base-image`.                                                 |
| 1.7.2   | [#31343](https://github.com/airbytehq/airbyte/pull/31343)  | Bind Pytest integration tests to a dockerhost.                                                                               |
| 1.7.1   | [#31332](https://github.com/airbytehq/airbyte/pull/31332)  | Disable Gradle step caching on source-postgres.                                                                              |
| 1.7.0   | [#30526](https://github.com/airbytehq/airbyte/pull/30526)  | Implement pre/post install hooks support.                                                                                    |
| 1.6.0   | [#30474](https://github.com/airbytehq/airbyte/pull/30474)  | Test connector inside their containers.                                                                                      |
| 1.5.1   | [#31227](https://github.com/airbytehq/airbyte/pull/31227)  | Use python 3.11 in amazoncorretto-bazed gradle containers, run 'test' gradle task instead of 'check'.                        |
| 1.5.0   | [#30456](https://github.com/airbytehq/airbyte/pull/30456)  | Start building Python connectors using our base images.                                                                      |
| 1.4.6   | [ #31087](https://github.com/airbytehq/airbyte/pull/31087) | Throw error if airbyte-ci tools is out of date                                                                               |
| 1.4.5   | [#31133](https://github.com/airbytehq/airbyte/pull/31133)  | Fix bug when building containers using `with_integration_base_java_and_normalization`.                                       |
| 1.4.4   | [#30743](https://github.com/airbytehq/airbyte/pull/30743)  | Add `--disable-report-auto-open` and `--use-host-gradle-dist-tar` to allow gradle integration.                               |
| 1.4.3   | [#30595](https://github.com/airbytehq/airbyte/pull/30595)  | Add --version and version check                                                                                              |
| 1.4.2   | [#30595](https://github.com/airbytehq/airbyte/pull/30595)  | Remove directory name requirement                                                                                            |
| 1.4.1   | [#30595](https://github.com/airbytehq/airbyte/pull/30595)  | Load base migration guide into QA Test container for strict encrypt variants                                                 |
| 1.4.0   | [#30330](https://github.com/airbytehq/airbyte/pull/30330)  | Add support for pyproject.toml as the prefered entry point for a connector package                                           |
| 1.3.0   | [#30461](https://github.com/airbytehq/airbyte/pull/30461)  | Add `--use-local-cdk` flag to all connectors commands                                                                        |
| 1.2.3   | [#30477](https://github.com/airbytehq/airbyte/pull/30477)  | Fix a test regression introduced the previous version.                                                                       |
| 1.2.2   | [#30438](https://github.com/airbytehq/airbyte/pull/30438)  | Add workaround to always stream logs properly with --is-local.                                                               |
| 1.2.1   | [#30384](https://github.com/airbytehq/airbyte/pull/30384)  | Java connector test performance fixes.                                                                                       |
| 1.2.0   | [#30330](https://github.com/airbytehq/airbyte/pull/30330)  | Add `--metadata-query` option to connectors command                                                                          |
| 1.1.3   | [#30314](https://github.com/airbytehq/airbyte/pull/30314)  | Stop patching gradle files to make them work with airbyte-ci.                                                                |
| 1.1.2   | [#30279](https://github.com/airbytehq/airbyte/pull/30279)  | Fix correctness issues in layer caching by making atomic execution groupings                                                 |
| 1.1.1   | [#30252](https://github.com/airbytehq/airbyte/pull/30252)  | Fix redundancies and broken logic in GradleTask, to speed up the CI runs.                                                    |
| 1.1.0   | [#29509](https://github.com/airbytehq/airbyte/pull/29509)  | Refactor the airbyte-ci test command to run tests on any poetry package.                                                     |
| 1.0.0   | [#28000](https://github.com/airbytehq/airbyte/pull/29232)  | Remove release stages in favor of support level from airbyte-ci.                                                             |
| 0.5.0   | [#28000](https://github.com/airbytehq/airbyte/pull/28000)  | Run connector acceptance tests with dagger-in-dagger.                                                                        |
| 0.4.7   | [#29156](https://github.com/airbytehq/airbyte/pull/29156)  | Improve how we check existence of requirement.txt or setup.py file to not raise early pip install errors.                    |
| 0.4.6   | [#28729](https://github.com/airbytehq/airbyte/pull/28729)  | Use keyword args instead of positional argument for optional paramater in Dagger's API                                       |
| 0.4.5   | [#29034](https://github.com/airbytehq/airbyte/pull/29034)  | Disable Dagger terminal UI when running publish.                                                                             |
| 0.4.4   | [#29064](https://github.com/airbytehq/airbyte/pull/29064)  | Make connector modified files a frozen set.                                                                                  |
| 0.4.3   | [#29033](https://github.com/airbytehq/airbyte/pull/29033)  | Disable dependency scanning for Java connectors.                                                                             |
| 0.4.2   | [#29030](https://github.com/airbytehq/airbyte/pull/29030)  | Make report path always have the same prefix: `airbyte-ci/`.                                                                 |
| 0.4.1   | [#28855](https://github.com/airbytehq/airbyte/pull/28855)  | Improve the selected connectors detection for connectors commands.                                                           |
| 0.4.0   | [#28947](https://github.com/airbytehq/airbyte/pull/28947)  | Show Dagger Cloud run URLs in CI                                                                                             |
| 0.3.2   | [#28789](https://github.com/airbytehq/airbyte/pull/28789)  | Do not consider empty reports as successfull.                                                                                |
| 0.3.1   | [#28938](https://github.com/airbytehq/airbyte/pull/28938)  | Handle 5 status code on MetadataUpload as skipped                                                                            |
| 0.3.0   | [#28869](https://github.com/airbytehq/airbyte/pull/28869)  | Enable the Dagger terminal UI on local `airbyte-ci` execution                                                                |
| 0.2.3   | [#28907](https://github.com/airbytehq/airbyte/pull/28907)  | Make dagger-in-dagger work for `airbyte-ci tests` command                                                                    |
| 0.2.2   | [#28897](https://github.com/airbytehq/airbyte/pull/28897)  | Sentry: Ignore error logs without exceptions from reporting                                                                  |
| 0.2.1   | [#28767](https://github.com/airbytehq/airbyte/pull/28767)  | Improve pytest step result evaluation to prevent false negative/positive.                                                    |
| 0.2.0   | [#28857](https://github.com/airbytehq/airbyte/pull/28857)  | Add the `airbyte-ci tests` command to run the test suite on any `airbyte-ci` poetry package.                                 |
| 0.1.1   | [#28858](https://github.com/airbytehq/airbyte/pull/28858)  | Increase the max duration of Connector Package install to 20mn.                                                              |
| 0.1.0   |                                                            | Alpha version not in production yet. All the commands described in this doc are available.                                   |

## More info

This project is owned by the Connectors Operations team. We share project updates and remaining
stories before its release to production in this
[EPIC](https://github.com/airbytehq/airbyte/issues/24403).

# Troubleshooting

## Commands

### `make tools.airbyte-ci.check`

This command checks if the `airbyte-ci` command is appropriately installed.

### `make tools.airbyte-ci.clean`

This command removes the `airbyte-ci` command from your system.

## Common issues

### `airbyte-ci` is not found

If you get the following error when running `airbyte-ci`:

```bash
$ airbyte-ci
zsh: command not found: airbyte-ci
```

It means that the `airbyte-ci` command is not in your PATH.

Try running

```bash
make make tools.airbyte-ci.check
```

For some hints on how to fix this.

But when in doubt it can be best to run

```bash
make tools.airbyte-ci.clean
```

Then reinstall the CLI with

```bash
make tools.airbyte-ci.install
```

## Development

### `airbyte-ci` is not found

To fix this, you can either:

- Ensure that airbyte-ci is installed with pipx. Run `pipx list` to check if airbyte-ci is
  installed.
- Run `pipx ensurepath` to add the pipx binary directory to your PATH.
- Add the pipx binary directory to your PATH manually. The pipx binary directory is usually
  `~/.local/bin`.

### python3.10 not found

If you get the following error when running
`pipx install --editable --force --python=python3.10 airbyte-ci/connectors/pipelines/`:

```bash
$ pipx install --editable --force --python=python3.10 airbyte-ci/connectors/pipelines/
Error: Python 3.10 not found on your system.
```

It means that you don't have Python 3.10 installed on your system.

To fix this, you can either:

- Install Python 3.10 with pyenv. Run `pyenv install 3.10` to install the latest Python version.
- Install Python 3.10 with your system package manager. For instance, on Ubuntu you can run
  `sudo apt install python3.10`.
- Ensure that Python 3.10 is in your PATH. Run `which python3.10` to check if Python 3.10 is
  installed and in your PATH.

### Any type of pipeline failure

First you should check that the version of the CLI you are using is the latest one. You can check
the version of the CLI with the `--version` option:

```bash
$ airbyte-ci --version
airbyte-ci, version 0.1.0
```

and compare it with the version in the pyproject.toml file:

```bash
$ cat airbyte-ci/connectors/pipelines/pyproject.toml | grep version
```

If you get any type of pipeline failure, you can run the pipeline with the `--show-dagger-logs`
option to get more information about the failure.

```bash
$ airbyte-ci --show-dagger-logs connectors --name=source-pokeapi test
```

and when in doubt, you can reinstall the CLI with the `--force` option:

```bash
$ pipx reinstall pipelines --force
```<|MERGE_RESOLUTION|>--- conflicted
+++ resolved
@@ -850,12 +850,9 @@
 
 | Version | PR                                                         | Description                                                                                                                  |
 | ------- | ---------------------------------------------------------- | ---------------------------------------------------------------------------------------------------------------------------- |
-<<<<<<< HEAD
-| 4.44.0  | [#48790](https://github.com/airbytehq/airbyte/pull/48790)  | Add unit tests step for manifest-only connectors                                                                             |
-=======
+| 4.45.0  | [#48790](https://github.com/airbytehq/airbyte/pull/48790)  | Add unit tests step for manifest-only connectors                                                                             |
 | 4.44.0  | [#48818](https://github.com/airbytehq/airbyte/pull/48818)  | Use local CDK or CDK ref for manifest only connector build.                                                                  |
 | 4.43.1  | [#48824](https://github.com/airbytehq/airbyte/pull/48824)  | Allow uploading CI reports to GCS with fewer permissions set.                                                                |
->>>>>>> bb175900
 | 4.43.0  | [#36545](https://github.com/airbytehq/airbyte/pull/36545)  | Switch to `airbyte` user when available in Python base image.                                                                |
 | 4.42.2  | [#48404](https://github.com/airbytehq/airbyte/pull/48404)  | Include `advanced_auth` in spec migration for manifest-only pipeline                                                         |
 | 4.42.1  | [#47316](https://github.com/airbytehq/airbyte/pull/47316)  | Connector testing: skip incremental acceptance test when the connector is not released.                                      |
