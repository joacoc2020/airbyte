--- conflicted
+++ resolved
@@ -13,11 +13,7 @@
   connectorSubtype: api
   connectorType: source
   definitionId: c6b0a29e-1da9-4512-9002-7bfd0cba2246
-<<<<<<< HEAD
-  dockerImageTag: 7.2.0
-=======
-  dockerImageTag: 7.2.1
->>>>>>> 04ac7b90
+  dockerImageTag: 7.3.0
   dockerRepository: airbyte/source-amazon-ads
   documentationUrl: https://docs.airbyte.com/integrations/sources/amazon-ads
   githubIssueLabel: source-amazon-ads
