--- conflicted
+++ resolved
@@ -40,15 +40,9 @@
         else:
             self._cursor_value = self.cursor_value
         if isinstance(self.stop_condition, str):
-<<<<<<< HEAD
-            self.stop_condition = InterpolatedBoolean(condition=self.stop_condition, parameters=parameters)
-        else:
-            self._stop_condition = self.stop_condition
-=======
             self._stop_condition = InterpolatedBoolean(condition=self.stop_condition, parameters=parameters)
         else:
             self._stop_condition = self.stop_condition  # type: ignore # the type has been checked
->>>>>>> 9cd72c3b
 
     @property
     def initial_token(self) -> Optional[Any]:
