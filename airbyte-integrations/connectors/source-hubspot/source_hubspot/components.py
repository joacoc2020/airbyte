#
# Copyright (c) 2025 Airbyte, Inc., all rights reserved.
#

<<<<<<< HEAD
from dataclasses import dataclass
from typing import Any, Dict, Mapping, Optional

from airbyte_cdk.sources.declarative.extractors.http_selector import HttpSelector
=======
from dataclasses import InitVar, dataclass, field
from typing import Any, Dict, Iterable, List, Mapping, Optional, Union

import dpath
import requests

from airbyte_cdk.sources.declarative.decoders import Decoder, JsonDecoder
from airbyte_cdk.sources.declarative.extractors.record_extractor import RecordExtractor
from airbyte_cdk.sources.declarative.interpolation import InterpolatedString
>>>>>>> 8663bf85
from airbyte_cdk.sources.declarative.migrations.state_migration import StateMigration
from airbyte_cdk.sources.declarative.requesters.requester import Requester
from airbyte_cdk.sources.declarative.transformations import RecordTransformation
from airbyte_cdk.sources.types import Config, StreamSlice, StreamState


class NewtoLegacyFieldTransformation(RecordTransformation):
    """
    Implements a custom transformation which adds the legacy field equivalent of v2 fields for streams which contain Deals and Contacts entities.

    This custom implementation was developed in lieu of the AddFields component due to the dynamic-nature of the record properties for the HubSpot source. Each

    For example:
    hs_v2_date_exited_{stage_id} -> hs_date_exited_{stage_id} where {stage_id} is a user-generated value
    """

    def __init__(self, field_mapping: Dict[str, str]) -> None:
        self._field_mapping = field_mapping

    def transform(
        self,
        record_or_schema: Dict[str, Any],
        config: Optional[Config] = None,
        stream_state: Optional[StreamState] = None,
        stream_slice: Optional[StreamSlice] = None,
    ) -> None:
        """
        Transform a record in place by adding fields directly to the record by manipulating the injected fields into a legacy field to avoid breaking syncs.

        :param record_or_schema: The input record or schema to be transformed.
        """
        is_record = record_or_schema.get("properties") is not None

        for field, value in list(record_or_schema.get("properties", record_or_schema).items()):
            for legacy_field, new_field in self._field_mapping.items():
                if new_field in field:
                    transformed_field = field.replace(new_field, legacy_field)

                    if legacy_field == "hs_lifecyclestage_" and not transformed_field.endswith("_date"):
                        transformed_field += "_date"

                    if is_record:
                        if record_or_schema["properties"].get(transformed_field) is None:
                            record_or_schema["properties"][transformed_field] = value
                    else:
                        if record_or_schema.get(transformed_field) is None:
                            record_or_schema[transformed_field] = value


class MigrateEmptyStringState(StateMigration):
    cursor_field: str
    config: Config

    def __init__(self, cursor_field, config: Config):
        self.cursor_field = cursor_field
        self.config = config

    def migrate(self, stream_state: Mapping[str, Any]) -> Mapping[str, Any]:
        # if start date wasn't provided in the config default date will be used
        start_date = self.config.get("start_date", "2006-06-01T00:00:00.000Z")
        return {self.cursor_field: start_date}

    def should_migrate(self, stream_state: Mapping[str, Any]) -> bool:
        return stream_state.get(self.cursor_field) == ""


@dataclass
<<<<<<< HEAD
class AddFieldsFromEndpointTransformation(RecordTransformation):
    """
    Makes request to provided endpoint and updates record with retrieved data.

    requester: Requester
    record_selector: HttpSelector
    """

    requester: Requester
    record_selector: HttpSelector

    def transform(
        self,
        record: Dict[str, Any],
        config: Optional[Config] = None,
        stream_state: Optional[StreamState] = None,
        stream_slice: Optional[StreamSlice] = None,
    ) -> None:
        additional_data_response = self.requester.send_request(
            stream_slice=StreamSlice(partition={"parent_id": record["id"]}, cursor_slice={})
        )
        additional_data = self.record_selector.select_records(response=additional_data_response, stream_state={}, records_schema={})

        for data in additional_data:
            record.update(data)
=======
class HubspotPropertyHistoryExtractor(RecordExtractor):
    """
    Custom record extractor which parses the JSON response from Hubspot and for each instance returned for the specified
    object type (ex. Contacts, Deals, etc.), yields records for every requested property. Because this is a property
    history stream, an individual property can yield multiple records representing the previous version of that property.

    The custom behavior of this component is:
    - Iterating over and extracting property history instances as individual records
    - Injecting fields from out levels of the response into yielded records to be used as primary keys
    """

    field_path: List[Union[InterpolatedString, str]]
    entity_primary_key: str
    additional_keys: Optional[List[str]]
    config: Config
    parameters: InitVar[Mapping[str, Any]]
    decoder: Decoder = field(default_factory=lambda: JsonDecoder(parameters={}))

    def __post_init__(self, parameters: Mapping[str, Any]) -> None:
        self._field_path = [InterpolatedString.create(path, parameters=parameters) for path in self.field_path]
        for path_index in range(len(self.field_path)):
            if isinstance(self.field_path[path_index], str):
                self._field_path[path_index] = InterpolatedString.create(self.field_path[path_index], parameters=parameters)

    def extract_records(self, response: requests.Response) -> Iterable[Mapping[str, Any]]:
        for body in self.decoder.decode(response):
            results = []
            if len(self._field_path) == 0:
                extracted = body
            else:
                path = [path.eval(self.config) for path in self._field_path]
                if "*" in path:
                    extracted = dpath.values(body, path)
                else:
                    extracted = dpath.get(body, path, default=[])  # type: ignore # extracted will be a MutableMapping, given input data structure
            if isinstance(extracted, list):
                results = extracted
            elif extracted:
                raise ValueError(f"field_path should always point towards a list field in the response body for property_history streams")

            for result in results:
                properties_with_history = result.get("propertiesWithHistory")
                primary_key = result.get("id")
                additional_keys = (
                    {additional_key: result.get(additional_key) for additional_key in self.additional_keys} if self.additional_keys else {}
                )

                if properties_with_history:
                    for property_name, value_dict in properties_with_history.items():
                        if property_name == "hs_lastmodifieddate":
                            # Skipping the lastmodifieddate since it only returns the value
                            # when one field of a record was changed no matter which
                            # field was changed. It therefore creates overhead, since for
                            # every changed property there will be the date it was changed in itself
                            # and a change in the lastmodifieddate field.
                            continue
                        for version in value_dict:
                            version["property"] = property_name
                            version[self.entity_primary_key] = primary_key
                            yield version | additional_keys
>>>>>>> 8663bf85
<|MERGE_RESOLUTION|>--- conflicted
+++ resolved
@@ -2,12 +2,6 @@
 # Copyright (c) 2025 Airbyte, Inc., all rights reserved.
 #
 
-<<<<<<< HEAD
-from dataclasses import dataclass
-from typing import Any, Dict, Mapping, Optional
-
-from airbyte_cdk.sources.declarative.extractors.http_selector import HttpSelector
-=======
 from dataclasses import InitVar, dataclass, field
 from typing import Any, Dict, Iterable, List, Mapping, Optional, Union
 
@@ -15,9 +9,9 @@
 import requests
 
 from airbyte_cdk.sources.declarative.decoders import Decoder, JsonDecoder
+from airbyte_cdk.sources.declarative.extractors.http_selector import HttpSelector
 from airbyte_cdk.sources.declarative.extractors.record_extractor import RecordExtractor
 from airbyte_cdk.sources.declarative.interpolation import InterpolatedString
->>>>>>> 8663bf85
 from airbyte_cdk.sources.declarative.migrations.state_migration import StateMigration
 from airbyte_cdk.sources.declarative.requesters.requester import Requester
 from airbyte_cdk.sources.declarative.transformations import RecordTransformation
@@ -85,7 +79,6 @@
 
 
 @dataclass
-<<<<<<< HEAD
 class AddFieldsFromEndpointTransformation(RecordTransformation):
     """
     Makes request to provided endpoint and updates record with retrieved data.
@@ -111,7 +104,8 @@
 
         for data in additional_data:
             record.update(data)
-=======
+
+
 class HubspotPropertyHistoryExtractor(RecordExtractor):
     """
     Custom record extractor which parses the JSON response from Hubspot and for each instance returned for the specified
@@ -171,5 +165,4 @@
                         for version in value_dict:
                             version["property"] = property_name
                             version[self.entity_primary_key] = primary_key
-                            yield version | additional_keys
->>>>>>> 8663bf85
+                            yield version | additional_keys