#
# Copyright (c) 2023 Airbyte, Inc., all rights reserved.
#

import csv
import json
import logging
from abc import ABC, abstractmethod
from collections import defaultdict
from functools import partial
from io import IOBase
from typing import Any, Callable, Dict, Generator, Iterable, List, Mapping, Optional, Set

from airbyte_cdk.sources.file_based.config.csv_format import CsvFormat, InferenceType, QuotingBehavior
from airbyte_cdk.sources.file_based.config.file_based_stream_config import FileBasedStreamConfig
from airbyte_cdk.sources.file_based.exceptions import FileBasedSourceError, RecordParseError
from airbyte_cdk.sources.file_based.file_based_stream_reader import AbstractFileBasedStreamReader, FileReadMode
from airbyte_cdk.sources.file_based.file_types.file_type_parser import FileTypeParser
from airbyte_cdk.sources.file_based.remote_file import RemoteFile
from airbyte_cdk.sources.file_based.schema_helpers import TYPE_PYTHON_MAPPING, SchemaType

DIALECT_NAME = "_config_dialect"

config_to_quoting: Mapping[QuotingBehavior, int] = {
    QuotingBehavior.QUOTE_ALL: csv.QUOTE_ALL,
    QuotingBehavior.QUOTE_SPECIAL_CHARACTERS: csv.QUOTE_MINIMAL,
    QuotingBehavior.QUOTE_NONNUMERIC: csv.QUOTE_NONNUMERIC,
    QuotingBehavior.QUOTE_NONE: csv.QUOTE_NONE,
}


class _CsvReader:
    def read_data(
        self,
        config: FileBasedStreamConfig,
        file: RemoteFile,
        stream_reader: AbstractFileBasedStreamReader,
        logger: logging.Logger,
        file_read_mode: FileReadMode,
    ) -> Generator[Dict[str, Any], None, None]:
        config_format = _extract_format(config)

        # Formats are configured individually per-stream so a unique dialect should be registered for each stream.
        # We don't unregister the dialect because we are lazily parsing each csv file to generate records
        # This will potentially be a problem if we ever process multiple streams concurrently
        dialect_name = config.name + DIALECT_NAME
        csv.register_dialect(
            dialect_name,
            delimiter=config_format.delimiter,
            quotechar=config_format.quote_char,
            escapechar=config_format.escape_char,
            doublequote=config_format.double_quote,
            quoting=config_to_quoting.get(config_format.quoting_behavior, csv.QUOTE_MINIMAL),
        )
<<<<<<< HEAD
        with stream_reader.open_file(file, file_read_mode, logger) as fp:
=======
        with stream_reader.open_file(file, self.file_read_mode, config_format.encoding, logger) as fp:
            # todo: the existing InMemoryFilesSource.open_file() test source doesn't currently require an encoding, but actual
            #  sources will likely require one. Rather than modify the interface now we can wait until the real use case
>>>>>>> 8c52285d
            headers = self._get_headers(fp, config_format, dialect_name)

            # we assume that if we autogenerate columns, it is because we don't have headers
            # if a user wants to autogenerate_column_names with a CSV having headers, he can skip rows
            rows_to_skip = (
                config_format.skip_rows_before_header
                + (0 if config_format.autogenerate_column_names else 1)
                + config_format.skip_rows_after_header
            )
            self._skip_rows(fp, rows_to_skip)

            reader = csv.DictReader(fp, dialect=dialect_name, fieldnames=headers)  # type: ignore
            try:
                for row in reader:
                    # The row was not properly parsed if any of the values are None. This will most likely occur if there are more columns
                    # than headers or more headers dans columns
                    if None in row or None in row.values():
                        raise RecordParseError(FileBasedSourceError.ERROR_PARSING_RECORD)
                    yield row
            finally:
                # due to RecordParseError or GeneratorExit
                csv.unregister_dialect(dialect_name)

    def _get_headers(self, fp: IOBase, config_format: CsvFormat, dialect_name: str) -> List[str]:
        """
        Assumes the fp is pointing to the beginning of the files and will reset it as such
        """
        # Note that this method assumes the dialect has already been registered if we're parsing the headers
        self._skip_rows(fp, config_format.skip_rows_before_header)
        if config_format.autogenerate_column_names:
            headers = self._auto_generate_headers(fp, dialect_name)
        else:
            # Then read the header
            reader = csv.reader(fp, dialect=dialect_name)  # type: ignore
            headers = list(next(reader))

        fp.seek(0)
        return headers

    def _auto_generate_headers(self, fp: IOBase, dialect_name: str) -> List[str]:
        """
        Generates field names as [f0, f1, ...] in the same way as pyarrow's csv reader with autogenerate_column_names=True.
        See https://arrow.apache.org/docs/python/generated/pyarrow.csv.ReadOptions.html
        """
        reader = csv.reader(fp, dialect=dialect_name)  # type: ignore
        number_of_columns = len(next(reader))  # type: ignore
        return [f"f{i}" for i in range(number_of_columns)]

    @staticmethod
    def _skip_rows(fp: IOBase, rows_to_skip: int) -> None:
        """
        Skip rows before the header. This has to be done on the file object itself, not the reader
        """
        for _ in range(rows_to_skip):
            fp.readline()


class CsvParser(FileTypeParser):
    _MAX_BYTES_PER_FILE_FOR_SCHEMA_INFERENCE = 1_000_000

    def __init__(self, csv_reader: Optional[_CsvReader] = None):
        self._csv_reader = csv_reader if csv_reader else _CsvReader()

    async def infer_schema(
        self,
        config: FileBasedStreamConfig,
        file: RemoteFile,
        stream_reader: AbstractFileBasedStreamReader,
        logger: logging.Logger,
    ) -> SchemaType:
        input_schema = config.get_input_schema()
        if input_schema:
            return input_schema

        # todo: the existing InMemoryFilesSource.open_file() test source doesn't currently require an encoding, but actual
        #  sources will likely require one. Rather than modify the interface now we can wait until the real use case
        config_format = _extract_format(config)
        type_inferrer_by_field: Dict[str, _TypeInferrer] = defaultdict(
            lambda: _JsonTypeInferrer(
                config_format.true_values,
                config_format.false_values,
                config_format.null_values,
                config_format.inference_type == InferenceType.PRIMITIVE_AND_COMPLEX_TYPES,
            )
            if config_format.inference_type != InferenceType.NONE
            else _DisabledTypeInferrer()
        )
        data_generator = self._csv_reader.read_data(config, file, stream_reader, logger, self.file_read_mode)
        read_bytes = 0
        for row in data_generator:
            for header, value in row.items():
                type_inferrer_by_field[header].add_value(value)
                # This is not accurate as a representation of how many bytes were read because csv does some processing on the actual value
                # before returning. Given we would like to be more accurate, we could wrap the IO file using a decorator
                read_bytes += len(value)
            read_bytes += len(row) - 1  # for separators
            if read_bytes >= self._MAX_BYTES_PER_FILE_FOR_SCHEMA_INFERENCE:
                break

        schema = {header.strip(): {"type": type_inferred.infer()} for header, type_inferred in type_inferrer_by_field.items()}
        data_generator.close()
        return schema

    def parse_records(
        self,
        config: FileBasedStreamConfig,
        file: RemoteFile,
        stream_reader: AbstractFileBasedStreamReader,
        logger: logging.Logger,
        discovered_schema: Optional[Mapping[str, SchemaType]],
    ) -> Iterable[Dict[str, Any]]:
<<<<<<< HEAD
        config_format = _extract_format(config)
        cast_fn = CsvParser._get_cast_function(discovered_schema, config_format, logger)
        data_generator = self._csv_reader.read_data(config, file, stream_reader, logger, self.file_read_mode)
        for row in data_generator:
            yield CsvParser._to_nullable(cast_fn(row), config_format.null_values)
        data_generator.close()
=======
        schema: Optional[Mapping[str, Any]] = config.get_input_schema()
        config_format = config.format or CsvFormat()
        if not isinstance(config_format, CsvFormat):
            raise ValueError(f"Invalid format config: {config_format}")
        # Formats are configured individually per-stream so a unique dialect should be registered for each stream.
        # We don't unregister the dialect because we are lazily parsing each csv file to generate records
        # This will potentially be a problem if we ever process multiple streams concurrently
        dialect_name = config.name + DIALECT_NAME
        csv.register_dialect(
            dialect_name,
            delimiter=config_format.delimiter,
            quotechar=config_format.quote_char,
            escapechar=config_format.escape_char,
            doublequote=config_format.double_quote,
            quoting=config_to_quoting.get(config_format.quoting_behavior, csv.QUOTE_MINIMAL),
        )
        with stream_reader.open_file(file, self.file_read_mode, config_format.encoding, logger) as fp:
            # todo: the existing InMemoryFilesSource.open_file() test source doesn't currently require an encoding, but actual
            #  sources will likely require one. Rather than modify the interface now we can wait until the real use case
            self._skip_rows_before_header(fp, config_format.skip_rows_before_header)
            field_names = self._auto_generate_headers(fp, config_format) if config_format.autogenerate_column_names else None
            reader = csv.DictReader(fp, dialect=dialect_name, fieldnames=field_names)  # type: ignore
            yield from self._read_and_cast_types(reader, schema, config_format, logger)
>>>>>>> 8c52285d

    @property
    def file_read_mode(self) -> FileReadMode:
        return FileReadMode.READ

    @staticmethod
    def _get_cast_function(
        schema: Optional[Mapping[str, SchemaType]], config_format: CsvFormat, logger: logging.Logger
    ) -> Callable[[Mapping[str, str]], Mapping[str, str]]:
        # Only cast values if the schema is provided
        if schema:
            property_types = {col: prop["type"] for col, prop in schema["properties"].items()}
            return partial(CsvParser._cast_types, property_types=property_types, config_format=config_format, logger=logger)
        else:
            # If no schema is provided, yield the rows as they are
            return _no_cast

    @staticmethod
    def _to_nullable(row: Mapping[str, str], null_values: Set[str]) -> Dict[str, Optional[str]]:
        nullable = row | {k: None if v in null_values else v for k, v in row.items()}
        return nullable

    @staticmethod
    def _cast_types(
        row: Dict[str, str], property_types: Dict[str, Any], config_format: CsvFormat, logger: logging.Logger
    ) -> Dict[str, Any]:
        """
        Casts the values in the input 'row' dictionary according to the types defined in the JSON schema.

        Array and object types are only handled if they can be deserialized as JSON.

        If any errors are encountered, the value will be emitted as a string.
        """
        warnings = []
        result = {}

        for key, value in row.items():
            prop_type = property_types.get(key)
            cast_value: Any = value

            if isinstance(prop_type, list):
                prop_type_distinct = set(prop_type)
                prop_type_distinct.remove("null")
                if len(prop_type_distinct) != 1:
                    raise ValueError(f"Could not get non nullable type from {prop_type}")
                (prop_type,) = prop_type_distinct

            if prop_type in TYPE_PYTHON_MAPPING and prop_type is not None:
                _, python_type = TYPE_PYTHON_MAPPING[prop_type]

                if python_type is None:
                    if value == "":
                        cast_value = None
                    else:
                        warnings.append(_format_warning(key, value, prop_type))

                elif python_type == bool:
                    try:
                        cast_value = _value_to_bool(value, config_format.true_values, config_format.false_values)
                    except ValueError:
                        warnings.append(_format_warning(key, value, prop_type))

                elif python_type == dict:
                    try:
                        # we don't re-use _value_to_object here because we type the column as object as long as there is only one object
                        cast_value = json.loads(value)
                    except json.JSONDecodeError:
                        warnings.append(_format_warning(key, value, prop_type))

                elif python_type == list:
                    try:
                        cast_value = _value_to_list(value)
                    except (ValueError, json.JSONDecodeError):
                        warnings.append(_format_warning(key, value, prop_type))

                elif python_type:
                    try:
                        cast_value = _value_to_python_type(value, python_type)
                    except ValueError:
                        warnings.append(_format_warning(key, value, prop_type))

            else:
                warnings.append(_format_warning(key, value, prop_type))

            result[key] = cast_value

        if warnings:
            logger.warning(
                f"{FileBasedSourceError.ERROR_CASTING_VALUE.value}: {','.join([w for w in warnings])}",
            )
        return result


class _TypeInferrer(ABC):
    @abstractmethod
    def add_value(self, value: Any) -> None:
        pass

    @abstractmethod
    def infer(self) -> str:
        pass


class _DisabledTypeInferrer(_TypeInferrer):
    def add_value(self, value: Any) -> None:
        pass

    def infer(self) -> str:
        return "string"


class _JsonTypeInferrer(_TypeInferrer):
    _NULL_TYPE = "null"
    _BOOLEAN_TYPE = "boolean"
    _INTEGER_TYPE = "integer"
    _NUMBER_TYPE = "number"
    _ARRAY_TYPE = "array"
    _OBJECT_TYPE = "object"
    _STRING_TYPE = "string"

    def __init__(
        self, boolean_trues: Set[str], boolean_falses: Set[str], null_values: Set[str], allow_for_objects_and_arrays: bool
    ) -> None:
        self._boolean_trues = boolean_trues
        self._boolean_falses = boolean_falses
        self._null_values = null_values
        self._allow_for_objects_and_arrays = allow_for_objects_and_arrays
        self._values: Set[str] = set()

    def add_value(self, value: Any) -> None:
        self._values.add(value)

    def infer(self) -> str:
        types_by_value = {value: self._infer_type(value) for value in self._values}
        types_excluding_null_values = [types for types in types_by_value.values() if self._NULL_TYPE not in types]
        if not types_excluding_null_values:
            # this is highly unusual but we will consider the column as a string
            return self._STRING_TYPE

        types = set.intersection(*types_excluding_null_values)
        if self._BOOLEAN_TYPE in types:
            return self._BOOLEAN_TYPE
        elif self._INTEGER_TYPE in types:
            return self._INTEGER_TYPE
        elif self._NUMBER_TYPE in types:
            return self._NUMBER_TYPE
        elif not self._allow_for_objects_and_arrays:
            return self._STRING_TYPE
        elif self._ARRAY_TYPE in types:
            return self._ARRAY_TYPE
        elif any(self._OBJECT_TYPE in _type for _type in types_by_value.values()):
            return self._OBJECT_TYPE
        return self._STRING_TYPE

    def _infer_type(self, value: str) -> Set[str]:
        inferred_types = set()

        if value in self._null_values:
            inferred_types.add(self._NULL_TYPE)
        if self._is_boolean(value):
            inferred_types.add(self._BOOLEAN_TYPE)
        if self._is_integer(value):
            inferred_types.add(self._INTEGER_TYPE)
            inferred_types.add(self._NUMBER_TYPE)
        elif self._is_number(value):
            inferred_types.add(self._NUMBER_TYPE)

        # if it can be infered as a primitive, it can't be a complex type so we'll avoid json parsing
        if not inferred_types:
            if self._is_array(value):
                inferred_types.add(self._ARRAY_TYPE)
                inferred_types.add(self._OBJECT_TYPE)
            elif self._is_object(value):
                inferred_types.add(self._OBJECT_TYPE)

        inferred_types.add(self._STRING_TYPE)
        return inferred_types

    def _is_boolean(self, value: str) -> bool:
        try:
            _value_to_bool(value, self._boolean_trues, self._boolean_falses)
            return True
        except ValueError:
            return False

    @staticmethod
    def _is_integer(value: str) -> bool:
        try:
            _value_to_python_type(value, int)
            return True
        except ValueError:
            return False

    @staticmethod
    def _is_number(value: str) -> bool:
        try:
            _value_to_python_type(value, float)
            return True
        except ValueError:
            return False

    @staticmethod
    def _is_array(value: str) -> bool:
        try:
            _value_to_list(value)
            return True
        except (ValueError, json.JSONDecodeError):
            return False

    @staticmethod
    def _is_object(value: str) -> bool:
        try:
            _value_to_object(value)
            return True
        except (ValueError, json.JSONDecodeError):
            return False


def _value_to_bool(value: str, true_values: Set[str], false_values: Set[str]) -> bool:
    if value in true_values:
        return True
    if value in false_values:
        return False
    raise ValueError(f"Value {value} is not a valid boolean value")


def _value_to_object(value: str) -> Dict[Any, Any]:
    parsed_value = json.loads(value)
    if isinstance(parsed_value, dict):
        return parsed_value
    raise ValueError(f"Value {parsed_value} is not a valid dict value")


def _value_to_list(value: str) -> List[Any]:
    parsed_value = json.loads(value)
    if isinstance(parsed_value, list):
        return parsed_value
    raise ValueError(f"Value {parsed_value} is not a valid list value")


def _value_to_python_type(value: str, python_type: type) -> Any:
    return python_type(value)


def _format_warning(key: str, value: str, expected_type: Optional[Any]) -> str:
    return f"{key}: value={value},expected_type={expected_type}"


def _no_cast(row: Mapping[str, str]) -> Mapping[str, str]:
    return row


def _extract_format(config: FileBasedStreamConfig) -> CsvFormat:
    config_format = config.format or CsvFormat()
    if not isinstance(config_format, CsvFormat):
        raise ValueError(f"Invalid format config: {config_format}")
    return config_format<|MERGE_RESOLUTION|>--- conflicted
+++ resolved
@@ -52,13 +52,7 @@
             doublequote=config_format.double_quote,
             quoting=config_to_quoting.get(config_format.quoting_behavior, csv.QUOTE_MINIMAL),
         )
-<<<<<<< HEAD
-        with stream_reader.open_file(file, file_read_mode, logger) as fp:
-=======
-        with stream_reader.open_file(file, self.file_read_mode, config_format.encoding, logger) as fp:
-            # todo: the existing InMemoryFilesSource.open_file() test source doesn't currently require an encoding, but actual
-            #  sources will likely require one. Rather than modify the interface now we can wait until the real use case
->>>>>>> 8c52285d
+        with stream_reader.open_file(file, file_read_mode, config_format.encoding, logger) as fp:
             headers = self._get_headers(fp, config_format, dialect_name)
 
             # we assume that if we autogenerate columns, it is because we don't have headers
@@ -170,38 +164,12 @@
         logger: logging.Logger,
         discovered_schema: Optional[Mapping[str, SchemaType]],
     ) -> Iterable[Dict[str, Any]]:
-<<<<<<< HEAD
         config_format = _extract_format(config)
         cast_fn = CsvParser._get_cast_function(discovered_schema, config_format, logger)
         data_generator = self._csv_reader.read_data(config, file, stream_reader, logger, self.file_read_mode)
         for row in data_generator:
             yield CsvParser._to_nullable(cast_fn(row), config_format.null_values)
         data_generator.close()
-=======
-        schema: Optional[Mapping[str, Any]] = config.get_input_schema()
-        config_format = config.format or CsvFormat()
-        if not isinstance(config_format, CsvFormat):
-            raise ValueError(f"Invalid format config: {config_format}")
-        # Formats are configured individually per-stream so a unique dialect should be registered for each stream.
-        # We don't unregister the dialect because we are lazily parsing each csv file to generate records
-        # This will potentially be a problem if we ever process multiple streams concurrently
-        dialect_name = config.name + DIALECT_NAME
-        csv.register_dialect(
-            dialect_name,
-            delimiter=config_format.delimiter,
-            quotechar=config_format.quote_char,
-            escapechar=config_format.escape_char,
-            doublequote=config_format.double_quote,
-            quoting=config_to_quoting.get(config_format.quoting_behavior, csv.QUOTE_MINIMAL),
-        )
-        with stream_reader.open_file(file, self.file_read_mode, config_format.encoding, logger) as fp:
-            # todo: the existing InMemoryFilesSource.open_file() test source doesn't currently require an encoding, but actual
-            #  sources will likely require one. Rather than modify the interface now we can wait until the real use case
-            self._skip_rows_before_header(fp, config_format.skip_rows_before_header)
-            field_names = self._auto_generate_headers(fp, config_format) if config_format.autogenerate_column_names else None
-            reader = csv.DictReader(fp, dialect=dialect_name, fieldnames=field_names)  # type: ignore
-            yield from self._read_and_cast_types(reader, schema, config_format, logger)
->>>>>>> 8c52285d
 
     @property
     def file_read_mode(self) -> FileReadMode:
