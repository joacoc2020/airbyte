--- conflicted
+++ resolved
@@ -3,11 +3,7 @@
 build-backend = "poetry.core.masonry.api"
 
 [tool.poetry]
-<<<<<<< HEAD
-version = "4.6.2"
-=======
 version = "4.6.2-rc.1"
->>>>>>> f187fe4c
 name = "source-hubspot"
 description = "Source implementation for HubSpot."
 authors = [ "Airbyte <contact@airbyte.io>",]
