--- conflicted
+++ resolved
@@ -16,7 +16,6 @@
 from airbyte_cdk.sources.file_based.file_types.file_type_parser import FileTypeParser
 from airbyte_cdk.sources.file_based.remote_file import RemoteFile
 from airbyte_cdk.sources.file_based.schema_helpers import TYPE_PYTHON_MAPPING
-from airbyte_cdk.sources.file_based.schema_helpers import merge_schemas, schemaless_schema, type_mapping_to_jsonschema
 
 DIALECT_NAME = "_config_dialect"
 
@@ -63,33 +62,6 @@
         stream_reader: AbstractFileBasedStreamReader,
         logger: logging.Logger,
     ) -> Iterable[Dict[str, Any]]:
-<<<<<<< HEAD
-        schema: Mapping[str, Any] = type_mapping_to_jsonschema(config.input_schema)  # type: ignore
-        config_format = config.format.get(config.file_type) if config.format else None
-        if config_format:
-            if not isinstance(config_format, CsvFormat):
-                raise ValueError(f"Invalid format config: {config_format}")
-            # Formats are configured individually per-stream so a unique dialect should be registered for each stream.
-            # Wwe don't unregister the dialect because we are lazily parsing each csv file to generate records
-            dialect_name = config.name + DIALECT_NAME
-            csv.register_dialect(
-                dialect_name,
-                delimiter=config_format.delimiter,
-                quotechar=config_format.quote_char,
-                escapechar=config_format.escape_char,
-                doublequote=config_format.double_quote,
-                quoting=config_to_quoting.get(config_format.quoting_behavior, csv.QUOTE_MINIMAL),
-            )
-            with stream_reader.open_file(file, self.file_read_mode, logger) as fp:
-                # todo: the existing InMemoryFilesSource.open_file() test source doesn't currently require an encoding, but actual
-                #  sources will likely require one. Rather than modify the interface now we can wait until the real use case
-                reader = csv.DictReader(fp, dialect=dialect_name)  # type: ignore
-                yield from self._read_and_cast_types(reader, schema, logger)
-        else:
-            with stream_reader.open_file(file, self.file_read_mode, logger) as fp:
-                reader = csv.DictReader(fp)  # type: ignore
-                yield from self._read_and_cast_types(reader, schema, logger)
-=======
         schema: Mapping[str, Any] = config.input_schema  # type: ignore
         config_format = config.format.get(config.file_type) if config.format else CsvFormat()
         if not isinstance(config_format, CsvFormat):
@@ -113,7 +85,6 @@
             field_names = self._auto_generate_headers(fp, config_format) if config_format.autogenerate_column_names else None
             reader = csv.DictReader(fp, dialect=dialect_name, fieldnames=field_names)  # type: ignore
             yield from self._read_and_cast_types(reader, schema, config_format, logger)
->>>>>>> bf719b88
 
     @property
     def file_read_mode(self) -> FileReadMode:
