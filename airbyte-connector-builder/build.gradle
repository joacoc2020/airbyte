--- conflicted
+++ resolved
@@ -12,10 +12,9 @@
 
 task generateOpenApiPythonServer(type: GenerateTask){
     def generatedCodeDir = "$buildDir/server"
-    inputSpec = "$rootDir.absolutePath/connector-builder-server/src/main/openapi/openapi.yaml"
+    inputSpec = "$rootDir.absolutePath/airbyte-connector-builder/src/main/openapi/openapi.yaml"
     outputDir = generatedCodeDir
 
-<<<<<<< HEAD
     generatorName = "python-fastapi"
     configFile = "$projectDir/openapi/generator_config.yaml"
     templateDir = "$projectDir/openapi/templates"
@@ -40,17 +39,4 @@
     }
 
 }
-=======
-task generateApiServer(type: GenerateTask) {
-    inputSpec = "$rootDir.absolutePath/airbyte-connector-builder/src/main/openapi/openapi.yaml"
-    outputDir = "$buildDir/airbyte_connector_builder_server"
-
-    generatorName = "python"
-    packageName = "airbyte_connector_builder_server"
-}
-
-blackFormat.dependsOn generateApiServer
-isortFormat.dependsOn generateApiServer
-flakeCheck.dependsOn generateApiServer
-installReqs.dependsOn generateApiServer
->>>>>>> 460720af
+    