--- conflicted
+++ resolved
@@ -94,11 +94,8 @@
 
 | Version | Date       | Pull Request                                             | Subject                                                                                                         |
 |:--------|:-----------|:---------------------------------------------------------|:----------------------------------------------------------------------------------------------------------------|
-<<<<<<< HEAD
-| 0.1.28  | 2022-11-01 | [18677](https://github.com/airbytehq/airbyte/pull/18677) | Add optional config report_record_types                                                                         |
-=======
-| 0.1.28  | 2023-01-18 | [19491](https://github.com/airbytehq/airbyte/pull/19491) | Add option to customize look back window value
->>>>>>> 63064d9f
+| 0.1.29  | 2022-11-01 | [18677](https://github.com/airbytehq/airbyte/pull/18677) | Add optional config report_record_types                                                                         |
+| 0.1.28  | 2023-01-18 | [19491](https://github.com/airbytehq/airbyte/pull/19491) | Add option to customize look back window value                                                                  |
 | 0.1.27  | 2023-01-05 | [21082](https://github.com/airbytehq/airbyte/pull/21082) | Fix bug with handling: "Report date is too far in the past." - partial revert of #20662                         |
 | 0.1.26  | 2022-12-19 | [20662](https://github.com/airbytehq/airbyte/pull/20662) | Fix bug with handling: "Report date is too far in the past."                                                    |
 | 0.1.25  | 2022-11-08 | [18985](https://github.com/airbytehq/airbyte/pull/18985) | Remove "report_wait_timeout", "report_generation_max_retries" from config                                       |
