--- conflicted
+++ resolved
@@ -106,16 +106,13 @@
 
 | Version | Date       | Pull Request                                             | Subject                                                                             |
 |:--------|:-----------|:---------------------------------------------------------|:------------------------------------------------------------------------------------|
-<<<<<<< HEAD
-| 2.0.0  | 2024-10-22 | [47258](https://github.com/airbytehq/airbyte/pull/47258) | Migrate to Manifest-only |
-=======
+| 2.0.0  | 2025-02-27 | [47258](https://github.com/airbytehq/airbyte/pull/47258) | Migrate to Manifest-only |
 | 1.3.10 | 2025-02-15 | [53891](https://github.com/airbytehq/airbyte/pull/53891) | Update dependencies |
 | 1.3.9 | 2025-02-08 | [53394](https://github.com/airbytehq/airbyte/pull/53394) | Update dependencies |
 | 1.3.8 | 2025-02-01 | [52882](https://github.com/airbytehq/airbyte/pull/52882) | Update dependencies |
 | 1.3.7 | 2025-01-25 | [52216](https://github.com/airbytehq/airbyte/pull/52216) | Update dependencies |
 | 1.3.6 | 2025-01-18 | [51750](https://github.com/airbytehq/airbyte/pull/51750) | Update dependencies |
 | 1.3.5 | 2025-01-11 | [51246](https://github.com/airbytehq/airbyte/pull/51246) | Update dependencies |
->>>>>>> 38ad828f
 | 1.3.4 | 2025-01-04 | [50915](https://github.com/airbytehq/airbyte/pull/50915) | Update dependencies |
 | 1.3.3 | 2024-12-28 | [50442](https://github.com/airbytehq/airbyte/pull/50442) | Update dependencies |
 | 1.3.2 | 2024-12-21 | [50195](https://github.com/airbytehq/airbyte/pull/50195) | Update dependencies |
