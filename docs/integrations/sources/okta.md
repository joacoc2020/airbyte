--- conflicted
+++ resolved
@@ -86,11 +86,8 @@
 
 | Version | Date       | Pull Request                                             | Subject                                                                        |
 |:--------|:-----------|:---------------------------------------------------------|:-------------------------------------------------------------------------------|
-<<<<<<< HEAD
-| 1.0.0 | 2025-01-30 | [48751](https://github.com/airbytehq/airbyte/pull/48751) | Update Specification to Make 'Domain' Mandatory |
-=======
+| 1.0.0 | 2025-02-03 | [48751](https://github.com/airbytehq/airbyte/pull/48751) | Update Specification to Make 'Domain' Mandatory |
 | 0.3.20 | 2025-02-01 | [52728](https://github.com/airbytehq/airbyte/pull/52728) | Update dependencies |
->>>>>>> e021e474
 | 0.3.19 | 2025-01-25 | [52469](https://github.com/airbytehq/airbyte/pull/52469) | Update dependencies |
 | 0.3.18 | 2025-01-18 | [51920](https://github.com/airbytehq/airbyte/pull/51920) | Update dependencies |
 | 0.3.17 | 2025-01-11 | [51170](https://github.com/airbytehq/airbyte/pull/51170) | Update dependencies |
