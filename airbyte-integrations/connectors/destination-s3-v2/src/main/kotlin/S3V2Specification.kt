--- conflicted
+++ resolved
@@ -75,31 +75,12 @@
     )
     override val fileNamePattern: String? = null
 
-<<<<<<< HEAD
-    @get:JsonSchemaInject(json = """{"order":10}""")
-    override val useStagingDirectory: Boolean? = null
-
-    @get:JsonSchemaInject(json = """{"examples":["__staging/data_sync/test"],"order":11}""")
-    override val s3StagingPrefix: String? = null
-
-    // Temporary to expose internal config for tuning
-    @JsonProperty("max_concurrent_uploads")
-    val maxConcurrentUploads: Int? =
-        ObjectStorageUploadConfiguration.DEFAULT_MAX_NUM_CONCURRENT_UPLOADS
-    @JsonProperty("upload_part_size")
-    val uploadPartSize: Long? = ObjectStorageUploadConfiguration.DEFAULT_STREAMING_UPLOAD_PART_SIZE
-    @JsonProperty("max_message_queue_memory_usage_ratio")
-    val maxMessageQueueMemoryUsageRatio: Double? = 0.2
-    @JsonProperty("estimated_record_memory_overhead_ratio")
-    val estimatedRecordMemoryOverheadRatio: Double? = 1.1
-=======
     //    Uncomment to re-enable staging
     //    @get:JsonSchemaInject(json = """{"order":10}""")
     //    override val useStagingDirectory: Boolean? = null
     //
     //    @get:JsonSchemaInject(json = """{"examples":["__staging/data_sync/test"],"order":11}""")
     //    override val s3StagingPrefix: String? = null
->>>>>>> 9f1342f2
 }
 
 @Singleton
