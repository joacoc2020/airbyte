# Asana

<HideInUI>

This page contains the setup guide and reference information for the [Asana](https://www.asana.com) source connector.

</HideInUI>

## Prerequisites

This connector supports **OAuth** and **Personal Access Tokens**. Please follow these [steps](https://developers.asana.com/docs/personal-access-token) to obtain Personal Access Token for your account.

## Setup guide

<!-- env:cloud -->

**For Airbyte Cloud:**

1. [Log into your Airbyte Cloud](https://cloud.airbyte.com/workspaces) account.
2. In the left navigation bar, click **Sources**. In the top-right corner, click **+new source**.
3. Set the name for your source.
4. Authenticate using OAuth (recommended) or enter your `personal_access_token`.
5. Click **Set up source**.

#### Syncing Multiple Projects

If you have access to multiple projects, Airbyte will sync data related to all projects you have access to. The ability to filter to specific projects is not available at this time.

<!-- /env:cloud -->

<!-- env:oss -->

**For Airbyte Open Source:**

1. Navigate to the Airbyte Open Source dashboard.
2. In the left navigation bar, click **Sources**. In the top-right corner, click **+new source**.
3. Set the name for your source.
4. Enter your `personal_access_token`.
5. Click **Set up source**.

<!-- /env:oss -->

<HideInUI>

## Supported sync modes

The Asana source connector supports the following [sync modes](https://docs.airbyte.com/cloud/core-concepts#connection-sync-modes):

| Feature           | Supported? |
| :---------------- | :--------- |
| Full Refresh Sync | Yes        |
| Incremental Sync  | No         |
| Namespaces        | No         |

## Supported Streams

- [Attachments](https://developers.asana.com/docs/attachments)
- [Custom fields](https://developers.asana.com/docs/custom-fields)
- [Projects](https://developers.asana.com/docs/projects)
- [Portfolios](https://developers.asana.com/docs/portfolios)
- [PortfolioMemberships](https://developers.asana.com/reference/portfolio-memberships)
- [Sections](https://developers.asana.com/docs/sections)
- [Stories](https://developers.asana.com/docs/stories)
- [Tags](https://developers.asana.com/docs/tags)
- [Tasks](https://developers.asana.com/docs/tasks)
- [Teams](https://developers.asana.com/docs/teams)
- [Team Memberships](https://developers.asana.com/docs/team-memberships)
- [Users](https://developers.asana.com/docs/users)
- [Workspaces](https://developers.asana.com/docs/workspaces)

## Data type map

| Integration Type         | Airbyte Type |
| :----------------------- | :----------- |
| `string`                 | `string`     |
| `int`, `float`, `number` | `number`     |
| `date`                   | `date`       |
| `datetime`               | `datetime`   |
| `array`                  | `array`      |
| `object`                 | `object`     |

## Limitations & Troubleshooting

<details>
<summary>
Expand to see details about Asana connector limitations and troubleshooting.
</summary>

### Connector limitations

#### Rate limiting

The connector is restricted by [Asana rate limits](https://developers.asana.com/docs/rate-limits).

### Troubleshooting

- If you encounter access errors while using **OAuth** authentication, please make sure you've followed this [Asana Article](https://developers.asana.com/docs/oauth).
- Check out common troubleshooting issues for the Asana source connector on our Airbyte Forum [here](https://github.com/airbytehq/airbyte/discussions).

</details>

## Changelog

<details>
  <summary>Expand to review</summary>

<<<<<<< HEAD
| Version | Date       | Pull Request                                             | Subject                                                           |
|:--------|:-----------|:---------------------------------------------------------|:------------------------------------------------------------------|
| 2.0.0  | 2024-10-22 | [47258](https://github.com/airbytehq/airbyte/pull/47258) | Migrate to Manifest-only |
=======
| Version | Date       | Pull Request                                             | Subject                                                                             |
|:--------|:-----------|:---------------------------------------------------------|:------------------------------------------------------------------------------------|
| 1.3.4 | 2025-01-04 | [50915](https://github.com/airbytehq/airbyte/pull/50915) | Update dependencies |
| 1.3.3 | 2024-12-28 | [50442](https://github.com/airbytehq/airbyte/pull/50442) | Update dependencies |
| 1.3.2 | 2024-12-21 | [50195](https://github.com/airbytehq/airbyte/pull/50195) | Update dependencies |
| 1.3.1 | 2024-12-14 | [48966](https://github.com/airbytehq/airbyte/pull/48966) | Starting with this version, the Docker image is now rootless. Please note that this and future versions will not be compatible with Airbyte versions earlier than 0.64 |
| 1.3.0 | 2024-12-06 | [48712](https://github.com/airbytehq/airbyte/pull/48712) | Upgrade to process full refresh and non-incremental substreams using concurrent CDK |
| 1.2.14 | 2024-11-04 | [48175](https://github.com/airbytehq/airbyte/pull/48175) | Update dependencies |
| 1.2.13 | 2024-10-28 | [47026](https://github.com/airbytehq/airbyte/pull/47026) | Update dependencies |
>>>>>>> ac054a64
| 1.2.12 | 2024-10-12 | [46825](https://github.com/airbytehq/airbyte/pull/46825) | Update dependencies |
| 1.2.11 | 2024-10-05 | [46501](https://github.com/airbytehq/airbyte/pull/46501) | Update dependencies |
| 1.2.10 | 2024-09-28 | [46166](https://github.com/airbytehq/airbyte/pull/46166) | Update dependencies |
| 1.2.9 | 2024-09-21 | [45754](https://github.com/airbytehq/airbyte/pull/45754) | Update dependencies |
| 1.2.8 | 2024-09-14 | [45547](https://github.com/airbytehq/airbyte/pull/45547) | Update dependencies |
| 1.2.7 | 2024-09-07 | [45277](https://github.com/airbytehq/airbyte/pull/45277) | Update dependencies |
| 1.2.6 | 2024-08-31 | [44970](https://github.com/airbytehq/airbyte/pull/44970) | Update dependencies |
| 1.2.5 | 2024-08-24 | [44722](https://github.com/airbytehq/airbyte/pull/44722) | Update dependencies |
| 1.2.4 | 2024-08-17 | [44275](https://github.com/airbytehq/airbyte/pull/44275) | Update dependencies |
| 1.2.3 | 2024-08-12 | [43807](https://github.com/airbytehq/airbyte/pull/43807) | Update dependencies |
| 1.2.2 | 2024-08-10 | [43532](https://github.com/airbytehq/airbyte/pull/43532) | Update dependencies |
| 1.2.1 | 2024-08-03 | [43079](https://github.com/airbytehq/airbyte/pull/43079) | Update dependencies |
| 1.2.0 | 2024-07-27 | [42856](https://github.com/airbytehq/airbyte/pull/42856) | Add task & target data to stories compact stream |
| 1.1.1 | 2024-07-27 | [42801](https://github.com/airbytehq/airbyte/pull/42801) | Update dependencies |
| 1.1.0 | 2024-07-24 | [42488](https://github.com/airbytehq/airbyte/pull/42488) | Add task data to stories stream |
| 1.0.9 | 2024-07-20 | [42144](https://github.com/airbytehq/airbyte/pull/42144) | Update dependencies |
| 1.0.8 | 2024-07-13 | [41839](https://github.com/airbytehq/airbyte/pull/41839) | Update dependencies |
| 1.0.7 | 2024-07-10 | [41573](https://github.com/airbytehq/airbyte/pull/41573) | Update dependencies |
| 1.0.6 | 2024-07-09 | [41142](https://github.com/airbytehq/airbyte/pull/41142) | Update dependencies |
| 1.0.5 | 2024-07-06 | [40865](https://github.com/airbytehq/airbyte/pull/40865) | Update dependencies |
| 1.0.4 | 2024-06-25 | [40392](https://github.com/airbytehq/airbyte/pull/40392) | Update dependencies |
| 1.0.3 | 2024-06-22 | [40092](https://github.com/airbytehq/airbyte/pull/40092) | Update dependencies |
| 1.0.2 | 2024-06-18 | [39551](https://github.com/airbytehq/airbyte/pull/39551) | Fix pagination from offset to cursor based, Increment airbyte_cdk to ^1 |
| 1.0.1 | 2024-06-06 | [39249](https://github.com/airbytehq/airbyte/pull/39249) | [autopull] Upgrade base image to v1.2.2 |
| 1.0.0 | 2024-04-15 | [36697](https://github.com/airbytehq/airbyte/pull/36697) | Migrate to low code |
| 0.6.1 | 2023-11-13 | [31110](https://github.com/airbytehq/airbyte/pull/31110) | Fix hidden config access |
| 0.6.0 | 2023-11-03 | [31110](https://github.com/airbytehq/airbyte/pull/31110) | Add new stream Portfolio Memberships with Parent Portfolio |
| 0.5.0 | 2023-10-30 | [31114](https://github.com/airbytehq/airbyte/pull/31114) | Add Portfolios stream |
| 0.4.0 | 2023-10-24 | [31084](https://github.com/airbytehq/airbyte/pull/31084) | Add StoriesCompact stream |
| 0.3.0 | 2023-10-24 | [31634](https://github.com/airbytehq/airbyte/pull/31634) | Add OrganizationExports stream |
| 0.2.0 | 2023-10-17 | [31090](https://github.com/airbytehq/airbyte/pull/31090) | Add Attachments stream |
| 0.1.9 | 2023-10-16 | [31089](https://github.com/airbytehq/airbyte/pull/31089) | Add Events stream |
| 0.1.8 | 2023-10-16 | [31009](https://github.com/airbytehq/airbyte/pull/31009) | Add SectionsCompact stream |
| 0.1.7 | 2023-05-29 | [26716](https://github.com/airbytehq/airbyte/pull/26716) | Remove authSpecification from spec.json, use advancedAuth instead |
| 0.1.6 | 2023-05-26 | [26653](https://github.com/airbytehq/airbyte/pull/26653) | Fix order of authentication methods |
| 0.1.5 | 2022-11-16 | [19561](https://github.com/airbytehq/airbyte/pull/19561) | Added errors handling, updated SAT with new format |
| 0.1.4 | 2022-08-18 | [15749](https://github.com/airbytehq/airbyte/pull/15749) | Add cache to project stream |
| 0.1.3 | 2021-10-06 | [6832](https://github.com/airbytehq/airbyte/pull/6832) | Add oauth init flow parameters support |
| 0.1.2 | 2021-09-24 | [6402](https://github.com/airbytehq/airbyte/pull/6402) | Fix SAT tests: update schemas and invalid_config.json file |
| 0.1.1 | 2021-06-09 | [3973](https://github.com/airbytehq/airbyte/pull/3973) | Add entrypoint and bump version for connector |
| 0.1.0 | 2021-05-25 | [3510](https://github.com/airbytehq/airbyte/pull/3510) | New Source: Asana |

</details>

</HideInUI><|MERGE_RESOLUTION|>--- conflicted
+++ resolved
@@ -104,13 +104,9 @@
 <details>
   <summary>Expand to review</summary>
 
-<<<<<<< HEAD
-| Version | Date       | Pull Request                                             | Subject                                                           |
-|:--------|:-----------|:---------------------------------------------------------|:------------------------------------------------------------------|
-| 2.0.0  | 2024-10-22 | [47258](https://github.com/airbytehq/airbyte/pull/47258) | Migrate to Manifest-only |
-=======
 | Version | Date       | Pull Request                                             | Subject                                                                             |
 |:--------|:-----------|:---------------------------------------------------------|:------------------------------------------------------------------------------------|
+| 2.0.0  | 2024-10-22 | [47258](https://github.com/airbytehq/airbyte/pull/47258) | Migrate to Manifest-only |
 | 1.3.4 | 2025-01-04 | [50915](https://github.com/airbytehq/airbyte/pull/50915) | Update dependencies |
 | 1.3.3 | 2024-12-28 | [50442](https://github.com/airbytehq/airbyte/pull/50442) | Update dependencies |
 | 1.3.2 | 2024-12-21 | [50195](https://github.com/airbytehq/airbyte/pull/50195) | Update dependencies |
@@ -118,7 +114,6 @@
 | 1.3.0 | 2024-12-06 | [48712](https://github.com/airbytehq/airbyte/pull/48712) | Upgrade to process full refresh and non-incremental substreams using concurrent CDK |
 | 1.2.14 | 2024-11-04 | [48175](https://github.com/airbytehq/airbyte/pull/48175) | Update dependencies |
 | 1.2.13 | 2024-10-28 | [47026](https://github.com/airbytehq/airbyte/pull/47026) | Update dependencies |
->>>>>>> ac054a64
 | 1.2.12 | 2024-10-12 | [46825](https://github.com/airbytehq/airbyte/pull/46825) | Update dependencies |
 | 1.2.11 | 2024-10-05 | [46501](https://github.com/airbytehq/airbyte/pull/46501) | Update dependencies |
 | 1.2.10 | 2024-09-28 | [46166](https://github.com/airbytehq/airbyte/pull/46166) | Update dependencies |
