--- conflicted
+++ resolved
@@ -88,12 +88,9 @@
 
 | Version | Date       | Pull Request                                             | Subject                                                                   |
 | :------ | :--------- | :------------------------------------------------------- | :------------------------------------------------------------------------ |
-<<<<<<< HEAD
 | 1.1.0  | 2024-10-23 | [47325](https://github.com/airbytehq/airbyte/pull/47325) | Migrate to Manifest-only |
-=======
 | 1.0.29 | 2025-01-18 | [51637](https://github.com/airbytehq/airbyte/pull/51637) | Update dependencies |
 | 1.0.28 | 2025-01-11 | [51056](https://github.com/airbytehq/airbyte/pull/51056) | Update dependencies |
->>>>>>> cf6fb998
 | 1.0.27 | 2025-01-04 | [50923](https://github.com/airbytehq/airbyte/pull/50923) | Update dependencies |
 | 1.0.26 | 2024-12-28 | [50530](https://github.com/airbytehq/airbyte/pull/50530) | Update dependencies |
 | 1.0.25 | 2024-12-21 | [49997](https://github.com/airbytehq/airbyte/pull/49997) | Update dependencies |
