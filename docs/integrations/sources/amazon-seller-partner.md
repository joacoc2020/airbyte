--- conflicted
+++ resolved
@@ -228,8 +228,8 @@
 
 | Version | Date       | Pull Request                                              | Subject                                                                                                                                                                             |
 |:--------|:-----------|:----------------------------------------------------------|:------------------------------------------------------------------------------------------------------------------------------------------------------------------------------------|
-<<<<<<< HEAD
 | 5.0.0   | 2024-10-29 | [47702](https://github.com/airbytehq/airbyte/pull/47702)  | Remove PK for `GET_FLAT_FILE_ALL_ORDERS_DATA_BY_ORDER_DATE_GENERAL`                                                                                                                 |
+| 4.4.5   | 2024-11-04 | [47049](https://github.com/airbytehq/airbyte/pull/47049)  | Update dependencies                                                                                                                                                                 |
 | 4.4.4   | 2024-10-12 | [46817](https://github.com/airbytehq/airbyte/pull/46817)  | Update dependencies                                                                                                                                                                 |
 | 4.4.3   | 2024-10-05 | [46473](https://github.com/airbytehq/airbyte/pull/46473)  | Update dependencies                                                                                                                                                                 |
 | 4.4.2   | 2024-09-28 | [44748](https://github.com/airbytehq/airbyte/pull/44748)  | Update dependencies                                                                                                                                                                 |
@@ -246,25 +246,7 @@
 | 4.3.3   | 2024-06-22 | [40008](https://github.com/airbytehq/airbyte/pull/40008)  | Update dependencies                                                                                                                                                                 |
 | 4.3.2   | 2024-06-13 | [39441](https://github.com/airbytehq/airbyte/pull/39441)  | Update state handling for incremental streams                                                                                                                                       |
 | 4.3.1   | 2024-06-04 | [38969](https://github.com/airbytehq/airbyte/pull/38969)  | [autopull] Upgrade base image to v1.2.1                                                                                                                                             |
-=======
-| 4.4.5 | 2024-11-04 | [47049](https://github.com/airbytehq/airbyte/pull/47049) | Update dependencies |
-| 4.4.4 | 2024-10-12 | [46817](https://github.com/airbytehq/airbyte/pull/46817) | Update dependencies |
-| 4.4.3 | 2024-10-05 | [46473](https://github.com/airbytehq/airbyte/pull/46473) | Update dependencies |
-| 4.4.2 | 2024-09-28 | [44748](https://github.com/airbytehq/airbyte/pull/44748) | Update dependencies |
-| 4.4.1 | 2024-08-17 | [43739](https://github.com/airbytehq/airbyte/pull/43739) | Update dependencies |
-| 4.4.0 | 2024-07-17 | [42052](https://github.com/airbytehq/airbyte/pull/42052) | Add waiting between requests logic to avoid failed report requests |
-| 4.3.11 | 2024-07-13 | [41873](https://github.com/airbytehq/airbyte/pull/41873) | Update dependencies |
-| 4.3.10 | 2024-07-10 | [41345](https://github.com/airbytehq/airbyte/pull/41345) | Update dependencies |
-| 4.3.9 | 2024-07-09 | [41158](https://github.com/airbytehq/airbyte/pull/41158) | Update dependencies |
-| 4.3.8 | 2024-07-08 | [40751](https://github.com/airbytehq/airbyte/pull/40751) | Improve error messaging and turning on alerting |
-| 4.3.7 | 2024-07-06 | [40990](https://github.com/airbytehq/airbyte/pull/40990) | Update dependencies |
-| 4.3.6 | 2024-07-01 | [40590](https://github.com/airbytehq/airbyte/pull/40590) | Add log message when data only accessible to seller accounts, add report id in log message for fatal report status, add check for start date. |
-| 4.3.5 | 2024-06-27 | [40215](https://github.com/airbytehq/airbyte/pull/40215) | Replaced deprecated AirbyteLogger with logging.Logger |
-| 4.3.4 | 2024-06-25 | [40384](https://github.com/airbytehq/airbyte/pull/40384) | Update dependencies |
-| 4.3.3 | 2024-06-22 | [40008](https://github.com/airbytehq/airbyte/pull/40008) | Update dependencies |
-| 4.3.2 | 2024-06-13 | [39441](https://github.com/airbytehq/airbyte/pull/39441) | Update state handling for incremental streams |
-| 4.3.1 | 2024-06-04 | [38969](https://github.com/airbytehq/airbyte/pull/38969) | [autopull] Upgrade base image to v1.2.1 |
->>>>>>> a6fe0dc2
+| 4.4.5   | 2024-11-04 | [47049](https://github.com/airbytehq/airbyte/pull/47049)  | Update dependencies                                                                                                                                                                 |
 | 4.3.0   | 2024-05-24 | [#38657](https://github.com/airbytehq/airbyte/pull/38657) | Extend the report_options spec config with a `stream_name` attribute                                                                                                                |
 | 4.2.4   | 2024-05-15 | [#38210](https://github.com/airbytehq/airbyte/pull/38210) | Fix `GET_VENDOR_TRAFFIC_REPORT` stream with report option `reportPeriod=DAY`                                                                                                        |
 | 4.2.3   | 2024-05-09 | [#38078](https://github.com/airbytehq/airbyte/pull/38078) | Hide OSS-only streams in report options config for cloud users                                                                                                                      |
