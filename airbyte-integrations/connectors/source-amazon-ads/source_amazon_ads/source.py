--- conflicted
+++ resolved
@@ -77,11 +77,7 @@
         stream_args["profiles"] = self._choose_profiles(config, profiles_list)
         non_profile_stream_classes = [
             SponsoredDisplayReportStream,
-<<<<<<< HEAD
             # SponsoredBrandsV3ReportStream,
-=======
-            SponsoredBrandsV3ReportStream,
->>>>>>> 739d4f30
             SponsoredProductsReportStream,
         ]
         return super().streams(config=config) + [
