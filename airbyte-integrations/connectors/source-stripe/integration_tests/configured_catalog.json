{
  "streams": [
    {
      "stream": {
        "name": "accounts",
        "json_schema": {},
        "supported_sync_modes": ["full_refresh"]
      },
      "sync_mode": "full_refresh",
      "destination_sync_mode": "overwrite"
    },
    {
      "stream": {
        "name": "application_fees_refunds",
        "json_schema": {},
        "supported_sync_modes": ["full_refresh"],
        "source_defined_primary_key": [["id"]]
      },
      "sync_mode": "full_refresh",
      "destination_sync_mode": "overwrite",
      "primary_key": [["id"]]
    },
    {
      "stream": {
        "name": "application_fees",
        "json_schema": {},
        "supported_sync_modes": ["full_refresh", "incremental"],
        "source_defined_cursor": true,
        "default_cursor_field": ["created"],
        "source_defined_primary_key": [["id"]]
      },
      "sync_mode": "incremental",
      "destination_sync_mode": "overwrite",
      "cursor_field": ["created"],
      "primary_key": [["id"]]
    },
    {
      "stream": {
        "name": "authorizations",
        "json_schema": {},
        "supported_sync_modes": ["full_refresh", "incremental"],
        "source_defined_cursor": true,
        "default_cursor_field": ["created"],
        "source_defined_primary_key": [["id"]]
      },
      "sync_mode": "incremental",
      "destination_sync_mode": "overwrite",
      "cursor_field": ["created"],
      "primary_key": [["id"]]
    },
    {
      "stream": {
        "name": "balance_transactions",
        "json_schema": {},
        "supported_sync_modes": ["full_refresh", "incremental"],
        "source_defined_cursor": true,
        "default_cursor_field": ["created"],
        "source_defined_primary_key": [["id"]]
      },
      "sync_mode": "incremental",
      "destination_sync_mode": "overwrite",
      "cursor_field": ["created"],
      "primary_key": [["id"]]
    },
    {
      "stream": {
        "name": "bank_accounts",
        "json_schema": {},
        "supported_sync_modes": ["full_refresh"],
        "source_defined_primary_key": [["id"]]
      },
      "sync_mode": "full_refresh",
      "destination_sync_mode": "overwrite",
      "primary_key": [["id"]]
    },
    {
      "stream": {
        "name": "cards",
        "json_schema": {},
        "supported_sync_modes": ["full_refresh", "incremental"],
        "source_defined_cursor": true,
        "default_cursor_field": ["created"],
        "source_defined_primary_key": [["id"]]
      },
      "sync_mode": "incremental",
      "destination_sync_mode": "overwrite",
      "cursor_field": ["created"],
      "primary_key": [["id"]]
    },
    {
      "stream": {
        "name": "cardholders",
        "json_schema": {},
        "supported_sync_modes": ["full_refresh", "incremental"],
        "source_defined_cursor": true,
        "default_cursor_field": ["created"],
        "source_defined_primary_key": [["id"]]
      },
      "sync_mode": "incremental",
      "destination_sync_mode": "overwrite",
      "cursor_field": ["created"],
      "primary_key": [["id"]]
    },
    {
      "stream": {
        "name": "external_account_bank_accounts",
        "json_schema": {},
        "supported_sync_modes": ["full_refresh"],
        "source_defined_primary_key": [["id"]]
      },
      "sync_mode": "full_refresh",
      "destination_sync_mode": "overwrite",
      "primary_key": [["id"]]
    },
    {
      "stream": {
        "name": "charges",
        "json_schema": {},
        "supported_sync_modes": ["full_refresh", "incremental"],
        "source_defined_cursor": true,
        "default_cursor_field": ["created"],
        "source_defined_primary_key": [["id"]]
      },
      "sync_mode": "incremental",
      "destination_sync_mode": "overwrite",
      "cursor_field": ["created"],
      "primary_key": [["id"]]
    },
    {
      "stream": {
        "name": "checkout_sessions",
        "json_schema": {},
        "supported_sync_modes": ["full_refresh", "incremental"],
        "source_defined_cursor": true,
        "default_cursor_field": ["expires_at"],
        "source_defined_primary_key": [["id"]]
      },
      "sync_mode": "full_refresh",
      "destination_sync_mode": "overwrite",
      "cursor_field": ["expires_at"],
      "primary_key": [["id"]]
    },
    {
      "stream": {
        "name": "checkout_sessions_line_items",
        "json_schema": {},
        "supported_sync_modes": ["full_refresh", "incremental"],
        "source_defined_cursor": true,
        "default_cursor_field": ["checkout_session_expires_at"],
        "source_defined_primary_key": [["id"]]
      },
      "sync_mode": "full_refresh",
      "destination_sync_mode": "overwrite",
      "cursor_field": ["checkout_session_expires_at"],
      "primary_key": [["id"]]
    },
    {
      "stream": {
        "name": "coupons",
        "json_schema": {},
        "supported_sync_modes": ["full_refresh", "incremental"],
        "source_defined_cursor": true,
        "default_cursor_field": ["created"],
        "source_defined_primary_key": [["id"]]
      },
      "sync_mode": "incremental",
      "destination_sync_mode": "overwrite",
      "cursor_field": ["created"],
      "primary_key": [["id"]]
    },
    {
      "stream": {
<<<<<<< HEAD
        "name": "shipping_rates",
        "json_schema": {},
        "supported_sync_modes": ["full_refresh", "incremental"],
        "source_defined_cursor": true,
        "default_cursor_field": ["created"],
        "source_defined_primary_key": [["id"]]
      },
      "sync_mode": "incremental",
      "destination_sync_mode": "overwrite",
      "cursor_field": ["created"],
      "primary_key": [["id"]]
    },
    {
      "stream": {
        "name": "subscription_items",
=======
        "name": "customer_balance_transactions",
>>>>>>> 783f01c7
        "json_schema": {},
        "supported_sync_modes": ["full_refresh"],
        "source_defined_primary_key": [["id"]]
      },
      "sync_mode": "full_refresh",
      "destination_sync_mode": "overwrite",
      "primary_key": [["id"]]
    }
  ]
}<|MERGE_RESOLUTION|>--- conflicted
+++ resolved
@@ -170,7 +170,6 @@
     },
     {
       "stream": {
-<<<<<<< HEAD
         "name": "shipping_rates",
         "json_schema": {},
         "supported_sync_modes": ["full_refresh", "incremental"],
@@ -186,9 +185,17 @@
     {
       "stream": {
         "name": "subscription_items",
-=======
+        "json_schema": {},
+        "supported_sync_modes": ["full_refresh"],
+        "source_defined_primary_key": [["id"]]
+      },
+      "sync_mode": "full_refresh",
+      "destination_sync_mode": "overwrite",
+      "primary_key": [["id"]]
+    },
+    {
+      "stream": {
         "name": "customer_balance_transactions",
->>>>>>> 783f01c7
         "json_schema": {},
         "supported_sync_modes": ["full_refresh"],
         "source_defined_primary_key": [["id"]]
