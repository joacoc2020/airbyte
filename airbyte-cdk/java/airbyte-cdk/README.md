# Developing with the Java CDK

This page will walk through the process of developing with the Java CDK.

* [Developing with the Java CDK](#developing-with-the-java-cdk)
   * [Intro to the Java CDK](#intro-to-the-java-cdk)
      * [What is included in the Java CDK?](#what-is-included-in-the-java-cdk)
      * [How is the CDK published?](#how-is-the-cdk-published)
   * [Using the Java CDK](#using-the-java-cdk)
      * [Building the CDK](#building-the-cdk)
      * [Bumping the CDK version](#bumping-the-cdk-version)
      * [Publishing the CDK](#publishing-the-cdk)
   * [Developing Connectors with the Java CDK](#developing-connectors-with-the-java-cdk)
      * [Referencing the CDK from Java connectors](#referencing-the-cdk-from-java-connectors)
      * [Developing a connector alongside the CDK](#developing-a-connector-alongside-the-cdk)
      * [Publishing the CDK and switching to a pinned CDK reference](#publishing-the-cdk-and-switching-to-a-pinned-cdk-reference)
      * [Troubleshooting CDK Dependency Caches](#troubleshooting-cdk-dependency-caches)
      * [Developing a connector against a pinned CDK version](#developing-a-connector-against-a-pinned-cdk-version)
   * [Common Debugging Tips](#common-debugging-tips)
   * [Changelog](#changelog)
      * [Java CDK](#java-cdk)

## Intro to the Java CDK

### What is included in the Java CDK?

The java CDK is comprised of separate modules:

- `core` - Shared classes for building connectors of all types.
- `db-sources` - Shared classes for building DB sources.
- `db-destinations` - Shared classes for building DB destinations.

Each CDK submodule may contain these elements:

- `src/main` - (Required.) The classes that will ship with the connector, providing capabilities to the connectors.
- `src/test` - (Required.) These are unit tests that run as part of every build of the CDK. They help ensure that CDK `main` code is in a healthy state.
- `src/test-integration` - (Optional.) Integration tests which provide a more extensive test of the code in `src/main`. These are not by the `build` command but are executed as part of the `integrationTest` or `integrationTestJava` Gradle tasks.
- `src/testFixtures` - (Optional.) These shared classes are exported for connectors for use in the connectors' own test implementations. Connectors will have access to these classes within their unit and integration tests, but the classes will not be shipped with connectors when they are published.

### How is the CDK published?

The CDK is published as a set of jar files sharing a version number. Every submodule generates one runtime jar for the main classes. If the submodule contains test fixtures, a second jar will be published with the test fixtures classes.

Note: Connectors do not have to manage which jars they should depend on, as this is handled automatically by the `airbyte-java-connector` plugin. See example below.

## Using the Java CDK

### Building the CDK

To build and test the Java CDK, execute the following:

```sh
./gradlew :airbyte-cdk:java:airbyte-cdk:build
```

### Bumping the CDK version

You will need to bump this version manually whenever you are making changes to code inside the CDK.

While under development, the next version number for the CDK is tracked in the file: `airbyte-cdk/java/airbyte-cdk/core/src/main/resources/version.properties`.

If the CDK is not being modified, this file will contain the most recently published version number.

### Publishing the CDK

_⚠️ These steps should only be performed after all testing and approvals are in place on the PR. ⚠️_

The CDK can be published with a GitHub Workflow and a slash command which can be run by Airbyte personnel.

To invoke via slash command (recommended), use the following syntax in a comment on the PR that contains your changes:

```bash
/publish-java-cdk                # Run with the defaults (dry-run=false, force=false)
/publish-java-cdk dry-run=true   # Run in dry-run mode (no-op)
/publish-java-cdk force=true     # Force-publish if needing to replace an already published version
```

Note:

- Remember to **document your changes** in the Changelog section below.
- After you publish the CDK, remember to toggle `useLocalCdk` back to `false` in all connectors.
- Unless you specify `force=true`, the pipeline should fail if the version you are trying to publish already exists.
- By running the publish with `dry-run=true`, you can confirm the process is working as expected, without actually publishing the changes.
- In dry-run mode, you can also view and download the jars that are generated. To do so, navigate to the job status in GitHub Actions and navigate to the 'artifacts' section.
- You can also invoke manually in the GitHub Web UI. To do so: go to `Actions` tab, select the `Publish Java CDK` workflow, and click `Run workflow`.
- You can view and administer published CDK versions here: https://admin.cloudrepo.io/repository/airbyte-public-jars/io/airbyte/airbyte-cdk
- The public endpoint for published CDK versions is here: https://airbyte.mycloudrepo.io/public/repositories/airbyte-public-jars/io/airbyte/airbyte-cdk/

## Developing Connectors with the Java CDK

### Referencing the CDK from Java connectors

You can reference the CDK in your connector's `build.gradle` file:

```groovy
plugins {
    id 'application'
    id 'airbyte-java-connector'
}

airbyteJavaConnector {
    cdkVersionRequired = '0.1.0'   // The CDK version to pin to.
    features = ['db-destinations'] // An array of CDK features to depend on.
    useLocalCdk = false            // Use 'true' to use a live reference to the
                                   // local cdk project.
}

airbyteJavaConnector.addCdkDependencies()
```

Replace `0.1.0` with the CDK version you are working with. If you're actively developing the CDK and want to use the latest version locally, use the `useLocalCdk` flag to use the live CDK code during builds and tests.

### Developing a connector alongside the CDK

You can iterate on changes in the CDK local and test them in the connector without needing to publish the CDK changes publicly.

When modifying the CDK and a connector in the same PR or branch, please use the following steps:

1. Set the version of the CDK in `version.properties` to the next appropriate version number and add a description in the `Changelog` at the bottom of this readme file.
2. Modify your connector's build.gradle file as follows:
   1. Set `useLocalCdk` to `true` in the connector you are working on. This will ensure the connector always uses the local CDK definitions instead of the published version.
   2. Set `cdkVersionRequired` to use the new _to-be-published_ CDK version.

After the above, you can build and test your connector as usual. Gradle will automatically use the local CDK code files while you are working on the connector.

### Publishing the CDK and switching to a pinned CDK reference

Once you are done developing and testing your CDK changes:

1. Publish the CDK using the instructions here in this readme.
2. After publishing the CDK, update the `useLocalCdk` setting by running `./gradlew :airbyte-integrations:connectors:<connector-name>:disableLocalCdkRefs`. to automatically revert `useLocalCdk` to `false`.
3. You can optionally run `./gradlew :airbyte-integrations:connectors:<connector-name>:assertNotUsingLocalCdk` to ensure that the project is not using a local CDK reference.

_Note: You can also use `./gradlew assertNotUsingLocalCdk` or `./gradlew disableLocalCdkRefs` to run these tasks on **all** connectors simultaneously._

### Troubleshooting CDK Dependency Caches

Note: after switching between a local and a pinned CDK reference, you may need to refresh dependency caches in Gradle and/or your IDE.

In Gradle, you can use the CLI arg `--refresh-dependencies` the next time you build or test your connector, which will ensure that the correct version of the CDK is used after toggling the `useLocalCdk` value.

### Developing a connector against a pinned CDK version

You can always pin your connector to a prior stable version of the CDK, which may not match what is the latest version in the `airbyte` repo. For instance, your connector can be pinned to `0.1.1` while the latest version may be `0.2.0`.

Maven and Gradle will automatically reference the correct (pinned) version of the CDK for your connector, and you can use your local IDE to browse the prior version of the codebase that corresponds to that version.

## Common Debugging Tips

MavenLocal debugging steps:

1. Confirm local publish status by running:
   `ls -la ~/.m2/repository/io/airbyte/airbyte-cdk/*`
2. Confirm jar contents by running:
   `jar tf ~/.m2/repository/io/airbyte/airbyte-cdk/0.0.2-SNAPSHOT/airbyte-cdk-0.0.2-SNAPSHOT.jar`
3. Remove CDK artifacts from MavenLocal by running:
   `rm -rf ~/.m2/repository/io/airbyte/airbyte-cdk/*`
4. Rebuid CDK artifacts by running:
   `./gradlew :airbyte-cdk:java:airbyte-cdk:build`
   or
   `./gradlew :airbyte-cdk:java:airbyte-cdk:publishToMavenLocal`

## Changelog

### Java CDK

| Version | Date       | Pull Request                                               | Subject                                                                                                                                                        |
|:--------|:-----------|:-----------------------------------------------------------|:---------------------------------------------------------------------------------------------------------------------------------------------------------------|
<<<<<<< HEAD
| 0.16.5  | 2024-02-05 | [\#34580](https://github.com/airbytehq/airbyte/pull/34580) | Sanitize debezium topic name                                                                                                                                   |
=======
| 0.16.6  | 2024-02-07 | [\#34892](https://github.com/airbytehq/airbyte/pull/34892) | Improved testcontainers logging and support for unshared containers. |
| 0.16.5  | 2024-02-07 | [\#34948](https://github.com/airbytehq/airbyte/pull/34948) | Fix source state stats counting logic                                                                                                                          |
>>>>>>> e7dc82c0
| 0.16.4  | 2024-02-01 | [\#34727](https://github.com/airbytehq/airbyte/pull/34727) | Add future based stdout consumer in BaseTypingDedupingTest                                                                                                     |
| 0.16.3  | 2024-01-30 | [\#34669](https://github.com/airbytehq/airbyte/pull/34669) | Fix org.apache.logging.log4j:log4j-slf4j-impl version conflicts.                                                                                               |
| 0.16.2  | 2024-01-29 | [\#34630](https://github.com/airbytehq/airbyte/pull/34630) | expose NamingTransformer to sub-classes in destinations JdbcSqlGenerator.                                                                                      |
| 0.16.1  | 2024-01-29 | [\#34533](https://github.com/airbytehq/airbyte/pull/34533) | Add a safe method to execute DatabaseMetadata's Resultset returning queries.                                                                                   |
| 0.16.0  | 2024-01-26 | [\#34573](https://github.com/airbytehq/airbyte/pull/34573) | Untangle Debezium harness dependencies.                                                                                                                        |
| 0.15.2  | 2024-01-25 | [\#34441](https://github.com/airbytehq/airbyte/pull/34441) | Improve airbyte-api build performance.                                                                                                                         |
| 0.15.1  | 2024-01-25 | [\#34451](https://github.com/airbytehq/airbyte/pull/34451) | Async destinations: Better logging when we fail to parse an AirbyteMessage                                                                                     |
| 0.15.0  | 2024-01-23 | [\#34441](https://github.com/airbytehq/airbyte/pull/34441) | Removed connector registry and micronaut dependencies.                                                                                                         |
| 0.14.2  | 2024-01-24 | [\#34458](https://github.com/airbytehq/airbyte/pull/34458) | Handle case-sensitivity in sentry error grouping                                                                                                               |
| 0.14.1  | 2024-01-24 | [\#34468](https://github.com/airbytehq/airbyte/pull/34468) | Add wait for process to be done before ending sync in destination BaseTDTest                                                                                   |
| 0.14.0  | 2024-01-23 | [\#34461](https://github.com/airbytehq/airbyte/pull/34461) | Revert non backward compatible signature changes from 0.13.1                                                                                                   |
| 0.13.3  | 2024-01-23 | [\#34077](https://github.com/airbytehq/airbyte/pull/34077) | Denote if destinations fully support Destinations V2                                                                                                           |
| 0.13.2  | 2024-01-18 | [\#34364](https://github.com/airbytehq/airbyte/pull/34364) | Better logging in mongo db source connector                                                                                                                    |
| 0.13.1  | 2024-01-18 | [\#34236](https://github.com/airbytehq/airbyte/pull/34236) | Add postCreateTable hook in destination JdbcSqlGenerator                                                                                                       |
| 0.13.0  | 2024-01-16 | [\#34177](https://github.com/airbytehq/airbyte/pull/34177) | Add `useExpensiveSafeCasting` param in JdbcSqlGenerator methods; add JdbcTypingDedupingTest fixture; other DV2-related changes                                 |
| 0.12.1  | 2024-01-11 | [\#34186](https://github.com/airbytehq/airbyte/pull/34186) | Add hook for additional destination specific checks to JDBC destination check method                                                                           |
| 0.12.0  | 2024-01-10 | [\#33875](https://github.com/airbytehq/airbyte/pull/33875) | Upgrade sshd-mina to 2.11.1                                                                                                                                    |
| 0.11.5  | 2024-01-10 | [\#34119](https://github.com/airbytehq/airbyte/pull/34119) | Remove wal2json support for postgres+debezium.                                                                                                                 |
| 0.11.4  | 2024-01-09 | [\#33305](https://github.com/airbytehq/airbyte/pull/33305) | Source stats in incremental syncs                                                                                                                              |
| 0.11.3  | 2023-01-09 | [\#33658](https://github.com/airbytehq/airbyte/pull/33658) | Always fail when debezium fails, even if it happened during the setup phase.                                                                                   |
| 0.11.2  | 2024-01-09 | [\#33969](https://github.com/airbytehq/airbyte/pull/33969) | Destination state stats implementation                                                                                                                         |
| 0.11.1  | 2024-01-04 | [\#33727](https://github.com/airbytehq/airbyte/pull/33727) | SSH bastion heartbeats for Destinations                                                                                                                        |
| 0.11.0  | 2024-01-04 | [\#33730](https://github.com/airbytehq/airbyte/pull/33730) | DV2 T+D uses Sql struct to represent transactions; other T+D-related changes                                                                                   |
| 0.10.4  | 2023-12-20 | [\#33071](https://github.com/airbytehq/airbyte/pull/33071) | Add the ability to parse JDBC parameters with another delimiter than '&'                                                                                       |
| 0.10.3  | 2024-01-03 | [\#33312](https://github.com/airbytehq/airbyte/pull/33312) | Send out count in AirbyteStateMessage                                                                                                                          |
| 0.10.1  | 2023-12-21 | [\#33723](https://github.com/airbytehq/airbyte/pull/33723) | Make memory-manager log message less scary                                                                                                                     |
| 0.10.0  | 2023-12-20 | [\#33704](https://github.com/airbytehq/airbyte/pull/33704) | JdbcDestinationHandler now properly implements `getInitialRawTableState`; reenable SqlGenerator test                                                           |
| 0.9.0   | 2023-12-18 | [\#33124](https://github.com/airbytehq/airbyte/pull/33124) | Make Schema Creation Separate from Table Creation, exclude the T&D module from the CDK                                                                         |
| 0.8.0   | 2023-12-18 | [\#33506](https://github.com/airbytehq/airbyte/pull/33506) | Improve async destination shutdown logic; more JDBC async migration work; improve DAT test schema handling                                                     |
| 0.7.9   | 2023-12-18 | [\#33549](https://github.com/airbytehq/airbyte/pull/33549) | Improve MongoDB logging.                                                                                                                                       |
| 0.7.8   | 2023-12-18 | [\#33365](https://github.com/airbytehq/airbyte/pull/33365) | Emit stream statuses more consistently                                                                                                                         |
| 0.7.7   | 2023-12-18 | [\#33434](https://github.com/airbytehq/airbyte/pull/33307) | Remove LEGACY state                                                                                                                                            |
| 0.7.6   | 2023-12-14 | [\#32328](https://github.com/airbytehq/airbyte/pull/33307) | Add schema less mode for mongodb CDC. Fixes for non standard mongodb id type.                                                                                  |
| 0.7.4   | 2023-12-13 | [\#33232](https://github.com/airbytehq/airbyte/pull/33232) | Track stream record count during sync; only run T+D if a stream had nonzero records or the previous sync left unprocessed records.                             |
| 0.7.3   | 2023-12-13 | [\#33369](https://github.com/airbytehq/airbyte/pull/33369) | Extract shared JDBC T+D code.                                                                                                                                  |
| 0.7.2   | 2023-12-11 | [\#33307](https://github.com/airbytehq/airbyte/pull/33307) | Fix DV2 JDBC type mappings (code changes in [\#33307](https://github.com/airbytehq/airbyte/pull/33307)).                                                       |
| 0.7.1   | 2023-12-01 | [\#33027](https://github.com/airbytehq/airbyte/pull/33027) | Add the abstract DB source debugger.                                                                                                                           |
| 0.7.0   | 2023-12-07 | [\#32326](https://github.com/airbytehq/airbyte/pull/32326) | Destinations V2 changes for JDBC destinations                                                                                                                  |
| 0.6.4   | 2023-12-06 | [\#33082](https://github.com/airbytehq/airbyte/pull/33082) | Improvements to schema snapshot error handling + schema snapshot history scope (scoped to configured DB).                                                      |
| 0.6.2   | 2023-11-30 | [\#32573](https://github.com/airbytehq/airbyte/pull/32573) | Update MSSQLConverter to enforce 6-digit microsecond precision for timestamp fields                                                                            |
| 0.6.1   | 2023-11-30 | [\#32610](https://github.com/airbytehq/airbyte/pull/32610) | Support DB initial sync using binary as primary key.                                                                                                           |
| 0.6.0   | 2023-11-30 | [\#32888](https://github.com/airbytehq/airbyte/pull/32888) | JDBC destinations now use the async framework                                                                                                                  |
| 0.5.3   | 2023-11-28 | [\#32686](https://github.com/airbytehq/airbyte/pull/32686) | Better attribution of debezium engine shutdown due to heartbeat.                                                                                               |
| 0.5.1   | 2023-11-27 | [\#32662](https://github.com/airbytehq/airbyte/pull/32662) | Debezium initialization wait time will now read from initial setup time.                                                                                       |
| 0.5.0   | 2023-11-22 | [\#32656](https://github.com/airbytehq/airbyte/pull/32656) | Introduce TestDatabase test fixture, refactor database source test base classes.                                                                               |
| 0.4.11  | 2023-11-14 | [\#32526](https://github.com/airbytehq/airbyte/pull/32526) | Clean up memory manager logs.                                                                                                                                  |
| 0.4.10  | 2023-11-13 | [\#32285](https://github.com/airbytehq/airbyte/pull/32285) | Fix UUID codec ordering for MongoDB connector                                                                                                                  |
| 0.4.9   | 2023-11-13 | [\#32468](https://github.com/airbytehq/airbyte/pull/32468) | Further error grouping improvements for DV2 connectors                                                                                                         |
| 0.4.8   | 2023-11-09 | [\#32377](https://github.com/airbytehq/airbyte/pull/32377) | source-postgres tests: skip dropping database                                                                                                                  |
| 0.4.7   | 2023-11-08 | [\#31856](https://github.com/airbytehq/airbyte/pull/31856) | source-postgres: support for infinity date and timestamps                                                                                                      |
| 0.4.5   | 2023-11-07 | [\#32112](https://github.com/airbytehq/airbyte/pull/32112) | Async destinations framework: Allow configuring the queue flush threshold                                                                                      |
| 0.4.4   | 2023-11-06 | [\#32119](https://github.com/airbytehq/airbyte/pull/32119) | Add STANDARD UUID codec to MongoDB debezium handler                                                                                                            |
| 0.4.2   | 2023-11-06 | [\#32190](https://github.com/airbytehq/airbyte/pull/32190) | Improve error deinterpolation                                                                                                                                  |
| 0.4.1   | 2023-11-02 | [\#32192](https://github.com/airbytehq/airbyte/pull/32192) | Add 's3-destinations' CDK module.                                                                                                                              |
| 0.4.0   | 2023-11-02 | [\#32050](https://github.com/airbytehq/airbyte/pull/32050) | Fix compiler warnings.                                                                                                                                         |
| 0.3.0   | 2023-11-02 | [\#31983](https://github.com/airbytehq/airbyte/pull/31983) | Add deinterpolation feature to AirbyteExceptionHandler.                                                                                                        |
| 0.2.4   | 2023-10-31 | [\#31807](https://github.com/airbytehq/airbyte/pull/31807) | Handle case of debezium update and delete of records in mongodb.                                                                                               |
| 0.2.3   | 2023-10-31 | [\#32022](https://github.com/airbytehq/airbyte/pull/32022) | Update Debezium version from 2.20 -> 2.4.0.                                                                                                                    |
| 0.2.2   | 2023-10-31 | [\#31976](https://github.com/airbytehq/airbyte/pull/31976) | Debezium tweaks to make tests run faster.                                                                                                                      |
| 0.2.0   | 2023-10-30 | [\#31960](https://github.com/airbytehq/airbyte/pull/31960) | Hoist top-level gradle subprojects into CDK.                                                                                                                   |
| 0.1.12  | 2023-10-24 | [\#31674](https://github.com/airbytehq/airbyte/pull/31674) | Fail sync when Debezium does not shut down properly.                                                                                                           |
| 0.1.11  | 2023-10-18 | [\#31486](https://github.com/airbytehq/airbyte/pull/31486) | Update constants in AdaptiveSourceRunner.                                                                                                                      |
| 0.1.9   | 2023-10-12 | [\#31309](https://github.com/airbytehq/airbyte/pull/31309) | Use toPlainString() when handling BigDecimals in PostgresConverter                                                                                             |
| 0.1.8   | 2023-10-11 | [\#31322](https://github.com/airbytehq/airbyte/pull/31322) | Cap log line length to 32KB to prevent loss of records                                                                                                         |
| 0.1.7   | 2023-10-10 | [\#31194](https://github.com/airbytehq/airbyte/pull/31194) | Deallocate unused per stream buffer memory when empty                                                                                                          |
| 0.1.6   | 2023-10-10 | [\#31083](https://github.com/airbytehq/airbyte/pull/31083) | Fix precision of numeric values in async destinations                                                                                                          |
| 0.1.5   | 2023-10-09 | [\#31196](https://github.com/airbytehq/airbyte/pull/31196) | Update typo in CDK (CDN_LSN -> CDC_LSN)                                                                                                                        |
| 0.1.4   | 2023-10-06 | [\#31139](https://github.com/airbytehq/airbyte/pull/31139) | Reduce async buffer                                                                                                                                            |
| 0.1.1   | 2023-09-28 | [\#30835](https://github.com/airbytehq/airbyte/pull/30835) | JDBC destinations now avoid staging area name collisions by using the raw table name as the stage name. (previously we used the stream name as the stage name) |
| 0.1.0   | 2023-09-27 | [\#30445](https://github.com/airbytehq/airbyte/pull/30445) | First launch, including shared classes for all connectors.                                                                                                     |
| 0.0.2   | 2023-08-21 | [\#28687](https://github.com/airbytehq/airbyte/pull/28687) | Version bump only (no other changes).                                                                                                                          |
| 0.0.1   | 2023-08-08 | [\#28687](https://github.com/airbytehq/airbyte/pull/28687) | Initial release for testing.                                                                                                                                   |<|MERGE_RESOLUTION|>--- conflicted
+++ resolved
@@ -166,12 +166,8 @@
 
 | Version | Date       | Pull Request                                               | Subject                                                                                                                                                        |
 |:--------|:-----------|:-----------------------------------------------------------|:---------------------------------------------------------------------------------------------------------------------------------------------------------------|
-<<<<<<< HEAD
-| 0.16.5  | 2024-02-05 | [\#34580](https://github.com/airbytehq/airbyte/pull/34580) | Sanitize debezium topic name                                                                                                                                   |
-=======
 | 0.16.6  | 2024-02-07 | [\#34892](https://github.com/airbytehq/airbyte/pull/34892) | Improved testcontainers logging and support for unshared containers. |
 | 0.16.5  | 2024-02-07 | [\#34948](https://github.com/airbytehq/airbyte/pull/34948) | Fix source state stats counting logic                                                                                                                          |
->>>>>>> e7dc82c0
 | 0.16.4  | 2024-02-01 | [\#34727](https://github.com/airbytehq/airbyte/pull/34727) | Add future based stdout consumer in BaseTypingDedupingTest                                                                                                     |
 | 0.16.3  | 2024-01-30 | [\#34669](https://github.com/airbytehq/airbyte/pull/34669) | Fix org.apache.logging.log4j:log4j-slf4j-impl version conflicts.                                                                                               |
 | 0.16.2  | 2024-01-29 | [\#34630](https://github.com/airbytehq/airbyte/pull/34630) | expose NamingTransformer to sub-classes in destinations JdbcSqlGenerator.                                                                                      |
