#
# Copyright (c) 2022 Airbyte, Inc., all rights reserved.
#

from typing import Any, Iterable, List, Mapping, MutableMapping, Optional, Union

import requests
from airbyte_cdk.models import SyncMode
from airbyte_cdk.sources.declarative.extractors.http_selector import HttpSelector
from airbyte_cdk.sources.declarative.requesters.error_handlers.response_action import ResponseAction
from airbyte_cdk.sources.declarative.requesters.paginators.no_pagination import NoPagination
from airbyte_cdk.sources.declarative.requesters.paginators.paginator import Paginator
from airbyte_cdk.sources.declarative.requesters.requester import Requester
from airbyte_cdk.sources.declarative.retrievers.retriever import Retriever
from airbyte_cdk.sources.declarative.stream_slicers.single_slice import SingleSlice
from airbyte_cdk.sources.declarative.stream_slicers.stream_slicer import StreamSlicer
<<<<<<< HEAD
from airbyte_cdk.sources.declarative.types import Config
=======
from airbyte_cdk.sources.declarative.types import StreamState
>>>>>>> b4a2ffb2
from airbyte_cdk.sources.streams.http import HttpStream


class SimpleRetriever(Retriever, HttpStream):
    def __init__(
        self,
        name,
        primary_key,
        requester: Requester,
        record_selector: HttpSelector,
        config: Config,
        paginator: Optional[Paginator] = None,
        stream_slicer: Optional[StreamSlicer] = SingleSlice(),
    ):
        self._name = name
        self._primary_key = primary_key
        self._paginator = paginator or NoPagination()
        self._requester = requester
        self._record_selector = record_selector
        super().__init__(self._requester.get_authenticator())
<<<<<<< HEAD
        self._iterator = stream_slicer
=======
        self._stream_slicer = stream_slicer
>>>>>>> b4a2ffb2
        self._last_response = None
        self._last_records = None
        self._config = config

    @property
    def name(self) -> str:
        """
        :return: Stream name
        """
        return self._name

    @property
    def url_base(self) -> str:
        return self._requester.get_url_base()

    @property
    def http_method(self) -> str:
        return str(self._requester.get_method().value)

    @property
    def raise_on_http_errors(self) -> bool:
        # never raise on http_errors because this overrides the error handler logic...
        return False

    def should_retry(self, response: requests.Response) -> bool:
        """
        Specifies conditions for backoff based on the response from the server.

        By default, back off on the following HTTP response statuses:
         - 429 (Too Many Requests) indicating rate limiting
         - 500s to handle transient server errors

        Unexpected but transient exceptions (connection timeout, DNS resolution failed, etc..) are retried by default.
        """
        return self._requester.should_retry(response).action == ResponseAction.RETRY

    def backoff_time(self, response: requests.Response) -> Optional[float]:
        """
        Specifies backoff time.

         This method is called only if should_backoff() returns True for the input request.

         :param response:
         :return how long to backoff in seconds. The return value may be a floating point number for subsecond precision. Returning None defers backoff
         to the default backoff behavior (e.g using an exponential algorithm).
        """
        should_retry = self._requester.should_retry(response)
        if should_retry.action != ResponseAction.RETRY:
            raise ValueError(f"backoff_time can only be applied on retriable response action. Got {should_retry.action}")
        assert should_retry.action == ResponseAction.RETRY
        return should_retry.retry_in

    def request_headers(
        self, stream_state: Mapping[str, Any], stream_slice: Mapping[str, Any] = None, next_page_token: Mapping[str, Any] = None
    ) -> Mapping[str, Any]:
        """
        Specifies request headers.
        Authentication headers will overwrite any overlapping headers returned from this method.
        """
        # Warning: use self.state instead of the stream_state passed as argument!
        return self._requester.request_headers(self.state, stream_slice, next_page_token)

    def request_body_data(
        self,
        stream_state: Mapping[str, Any],
        stream_slice: Mapping[str, Any] = None,
        next_page_token: Mapping[str, Any] = None,
    ) -> Optional[Union[Mapping, str]]:
        """
        Specifies how to populate the body of the request with a non-JSON payload.

        If returns a ready text that it will be sent as is.
        If returns a dict that it will be converted to a urlencoded form.
        E.g. {"key1": "value1", "key2": "value2"} => "key1=value1&key2=value2"

        At the same time only one of the 'request_body_data' and 'request_body_json' functions can be overridden.
        """
        # Warning: use self.state instead of the stream_state passed as argument!
        return self._requester.request_body_data(self.state, stream_slice, next_page_token)

    def request_body_json(
        self,
        stream_state: Mapping[str, Any],
        stream_slice: Mapping[str, Any] = None,
        next_page_token: Mapping[str, Any] = None,
    ) -> Optional[Mapping]:
        """
        Specifies how to populate the body of the request with a JSON payload.

        At the same time only one of the 'request_body_data' and 'request_body_json' functions can be overridden.
        """
        # Warning: use self.state instead of the stream_state passed as argument!
        return self._requester.request_body_json(self.state, stream_slice, next_page_token)

    def request_kwargs(
        self,
        stream_state: Mapping[str, Any],
        stream_slice: Mapping[str, Any] = None,
        next_page_token: Mapping[str, Any] = None,
    ) -> Mapping[str, Any]:
        """
        Specifies how to configure a mapping of keyword arguments to be used when creating the HTTP request.
        Any option listed in https://docs.python-requests.org/en/latest/api/#requests.adapters.BaseAdapter.send for can be returned from
        this method. Note that these options do not conflict with request-level options such as headers, request params, etc..
        """
        # Warning: use self.state instead of the stream_state passed as argument!
        return self._requester.request_kwargs(self.state, stream_slice, next_page_token)

    def path(
        self, *, stream_state: Mapping[str, Any] = None, stream_slice: Mapping[str, Any] = None, next_page_token: Mapping[str, Any] = None
    ) -> str:
        """
        Return the path the submit the next request to.
        If the paginator points to a path, follow it, else return the requester's path
        :param stream_state:
        :param stream_slice:
        :param next_page_token:
        :return:
        """
        # Warning: use self.state instead of the stream_state passed as argument!
        paginator_path = self._paginator.path()
        stream_slicer_path = self._iterator.path()
        if paginator_path and stream_slicer_path:
            raise ValueError(f"Cannot process both paginator path and stream slicer path. Got {paginator_path} and {stream_slicer_path}")
        if paginator_path:
            return paginator_path
        elif stream_slicer_path:
            return stream_slicer_path
        else:
            static_path = self._requester.get_path(stream_state=self.state, stream_slice=stream_slice, next_page_token=next_page_token)
            if not static_path:
                raise ValueError("Found no path to fetch")
            else:
                return static_path

    def request_params(
        self,
        stream_state: Mapping[str, Any],
        stream_slice: Mapping[str, Any] = None,
        next_page_token: Mapping[str, Any] = None,
    ) -> MutableMapping[str, Any]:
        """
        Specifies the query parameters that should be set on an outgoing HTTP request given the inputs.

        E.g: you might want to define query parameters for paging if next_page_token is not None.
        """
        # Warning: use self.state instead of the stream_state passed as argument!
        static_request_params = self._requester.request_params(self.state, stream_slice, next_page_token)
        paginator_request_params = self._paginator.request_params()
        stream_slicer_request_params = self._iterator.request_params()
        return {**static_request_params, **paginator_request_params, **stream_slicer_request_params}

    @property
    def cache_filename(self):
        """
        Return the name of cache file
        """
        return self._requester.cache_filename

    @property
    def use_cache(self):
        """
        If True, all records will be cached.
        """
        return self._requester.use_cache

    def parse_response(
        self,
        response: requests.Response,
        *,
        stream_state: Mapping[str, Any],
        stream_slice: Mapping[str, Any] = None,
        next_page_token: Mapping[str, Any] = None,
    ) -> Iterable[Mapping]:
        # if fail -> raise exception
        # if ignore -> ignore response and return no records
        # else -> delegate to record selector
        response_status = self._requester.should_retry(response)
        if response_status.action == ResponseAction.FAIL:
            response.raise_for_status()
        elif response_status.action == ResponseAction.IGNORE:
            self.logger.info(f"Ignoring response for failed request with error message {HttpStream.parse_response_error_message(response)}")
            return []

        # Warning: use self.state instead of the stream_state passed as argument!
        self._last_response = response
        records = self._record_selector.select_records(
            response=response, stream_state=self.state, stream_slice=stream_slice, next_page_token=next_page_token
        )
        self._last_records = records
        return records

    @property
    def primary_key(self) -> Optional[Union[str, List[str], List[List[str]]]]:
        return self._primary_key

    def next_page_token(self, response: requests.Response) -> Optional[Mapping[str, Any]]:
        """
        Specifies a pagination strategy.

        The value returned from this method is passed to most other methods in this class. Use it to form a request e.g: set headers or query params.

        :return: The token for the next page from the input response object. Returning None means there are no more pages to read in this response.
        """
        return self._paginator.next_page_token(response, self._last_records)

    def read_records(
        self,
        sync_mode: SyncMode,
        cursor_field: List[str] = None,
        stream_slice: Mapping[str, Any] = None,
        stream_state: Mapping[str, Any] = None,
    ) -> Iterable[Mapping[str, Any]]:
        # Warning: use self.state instead of the stream_state passed as argument!
        records_generator = HttpStream.read_records(self, sync_mode, cursor_field, stream_slice, self.state)
        for r in records_generator:
<<<<<<< HEAD
            self._iterator.update_cursor(stream_slice, last_record=r)
            yield r
        else:
            last_record = self._last_records[-1] if self._last_records else None
            self._iterator.update_cursor(stream_slice, last_record=last_record)
=======
            self._stream_slicer.update_cursor(self.state, stream_slice, last_record=r)
            yield r
        else:
            last_record = self._last_records[-1] if self._last_records else None
            self._stream_slicer.update_cursor(self.state, stream_slice, last_record=last_record)
>>>>>>> b4a2ffb2
            yield from []

    def stream_slices(
        self, *, sync_mode: SyncMode, cursor_field: List[str] = None, stream_state: Mapping[str, Any] = None
    ) -> Iterable[Optional[Mapping[str, Any]]]:
        """
        Specifies the slices for this stream. See the stream slicing section of the docs for more information.

        :param sync_mode:
        :param cursor_field:
        :param stream_state:
        :return:
        """
        # Warning: use self.state instead of the stream_state passed as argument!
<<<<<<< HEAD
        slices = self._iterator.stream_slices(sync_mode, self.state)
        return slices

    @property
    def state(self) -> MutableMapping[str, Any]:
        return self._iterator.get_stream_state()
=======
        return self._stream_slicer.stream_slices(sync_mode, self.state)

    @property
    def state(self) -> MutableMapping[str, Any]:
        return self._stream_slicer.get_stream_state()
>>>>>>> b4a2ffb2

    @state.setter
    def state(self, value: StreamState):
        """State setter, accept state serialized by state getter."""
<<<<<<< HEAD
        self._iterator.set_state(value)
=======
        self._stream_slicer.update_cursor(value)
>>>>>>> b4a2ffb2
<|MERGE_RESOLUTION|>--- conflicted
+++ resolved
@@ -14,11 +14,7 @@
 from airbyte_cdk.sources.declarative.retrievers.retriever import Retriever
 from airbyte_cdk.sources.declarative.stream_slicers.single_slice import SingleSlice
 from airbyte_cdk.sources.declarative.stream_slicers.stream_slicer import StreamSlicer
-<<<<<<< HEAD
-from airbyte_cdk.sources.declarative.types import Config
-=======
 from airbyte_cdk.sources.declarative.types import StreamState
->>>>>>> b4a2ffb2
 from airbyte_cdk.sources.streams.http import HttpStream
 
 
@@ -29,7 +25,6 @@
         primary_key,
         requester: Requester,
         record_selector: HttpSelector,
-        config: Config,
         paginator: Optional[Paginator] = None,
         stream_slicer: Optional[StreamSlicer] = SingleSlice(),
     ):
@@ -39,14 +34,9 @@
         self._requester = requester
         self._record_selector = record_selector
         super().__init__(self._requester.get_authenticator())
-<<<<<<< HEAD
-        self._iterator = stream_slicer
-=======
         self._stream_slicer = stream_slicer
->>>>>>> b4a2ffb2
         self._last_response = None
         self._last_records = None
-        self._config = config
 
     @property
     def name(self) -> str:
@@ -104,7 +94,25 @@
         Authentication headers will overwrite any overlapping headers returned from this method.
         """
         # Warning: use self.state instead of the stream_state passed as argument!
-        return self._requester.request_headers(self.state, stream_slice, next_page_token)
+        return self._get_request_options(stream_slice, next_page_token, self._requester.request_headers, self._paginator.request_headers)
+
+    def _get_request_options(self, stream_slice: Mapping[str, Any], next_page_token: Mapping[str, Any], requester_method, paginator_method):
+        """
+        Get the request_option from the requester and from the paginator
+        Raise a ValueError if there's a key collision
+        Returned merged mapping otherwise
+        :param stream_slice:
+        :param next_page_token:
+        :param requester_method:
+        :param paginator_method:
+        :return:
+        """
+        requester_mapping = requester_method(self.state, stream_slice, next_page_token)
+        paginator_mapping = paginator_method()
+        keys_intersection = set(requester_mapping.keys()) & set(paginator_mapping.keys())
+        if keys_intersection:
+            raise ValueError(f"Duplicate keys found: {keys_intersection}")
+        return {**requester_mapping, **paginator_mapping}
 
     def request_body_data(
         self,
@@ -122,7 +130,18 @@
         At the same time only one of the 'request_body_data' and 'request_body_json' functions can be overridden.
         """
         # Warning: use self.state instead of the stream_state passed as argument!
-        return self._requester.request_body_data(self.state, stream_slice, next_page_token)
+        base_body_data = self._requester.request_body_data(self.state, stream_slice, next_page_token)
+        if isinstance(base_body_data, str):
+            paginator_body_data = self._paginator.request_body_data()
+            if paginator_body_data:
+                raise ValueError(
+                    f"Cannot combine requester's body data= {base_body_data} with paginator's body_data: {paginator_body_data}"
+                )
+            else:
+                return base_body_data
+        return self._get_request_options(
+            stream_slice, next_page_token, self._requester.request_body_data, self._paginator.request_body_data
+        )
 
     def request_body_json(
         self,
@@ -136,7 +155,9 @@
         At the same time only one of the 'request_body_data' and 'request_body_json' functions can be overridden.
         """
         # Warning: use self.state instead of the stream_state passed as argument!
-        return self._requester.request_body_json(self.state, stream_slice, next_page_token)
+        return self._get_request_options(
+            stream_slice, next_page_token, self._requester.request_body_json, self._paginator.request_body_json
+        )
 
     def request_kwargs(
         self,
@@ -165,19 +186,10 @@
         """
         # Warning: use self.state instead of the stream_state passed as argument!
         paginator_path = self._paginator.path()
-        stream_slicer_path = self._iterator.path()
-        if paginator_path and stream_slicer_path:
-            raise ValueError(f"Cannot process both paginator path and stream slicer path. Got {paginator_path} and {stream_slicer_path}")
         if paginator_path:
             return paginator_path
-        elif stream_slicer_path:
-            return stream_slicer_path
         else:
-            static_path = self._requester.get_path(stream_state=self.state, stream_slice=stream_slice, next_page_token=next_page_token)
-            if not static_path:
-                raise ValueError("Found no path to fetch")
-            else:
-                return static_path
+            return self._requester.get_path(stream_state=self.state, stream_slice=stream_slice, next_page_token=next_page_token)
 
     def request_params(
         self,
@@ -191,10 +203,7 @@
         E.g: you might want to define query parameters for paging if next_page_token is not None.
         """
         # Warning: use self.state instead of the stream_state passed as argument!
-        static_request_params = self._requester.request_params(self.state, stream_slice, next_page_token)
-        paginator_request_params = self._paginator.request_params()
-        stream_slicer_request_params = self._iterator.request_params()
-        return {**static_request_params, **paginator_request_params, **stream_slicer_request_params}
+        return self._get_request_options(stream_slice, next_page_token, self._requester.request_params, self._paginator.request_params)
 
     @property
     def cache_filename(self):
@@ -260,19 +269,11 @@
         # Warning: use self.state instead of the stream_state passed as argument!
         records_generator = HttpStream.read_records(self, sync_mode, cursor_field, stream_slice, self.state)
         for r in records_generator:
-<<<<<<< HEAD
-            self._iterator.update_cursor(stream_slice, last_record=r)
-            yield r
-        else:
-            last_record = self._last_records[-1] if self._last_records else None
-            self._iterator.update_cursor(stream_slice, last_record=last_record)
-=======
             self._stream_slicer.update_cursor(self.state, stream_slice, last_record=r)
             yield r
         else:
             last_record = self._last_records[-1] if self._last_records else None
             self._stream_slicer.update_cursor(self.state, stream_slice, last_record=last_record)
->>>>>>> b4a2ffb2
             yield from []
 
     def stream_slices(
@@ -287,26 +288,13 @@
         :return:
         """
         # Warning: use self.state instead of the stream_state passed as argument!
-<<<<<<< HEAD
-        slices = self._iterator.stream_slices(sync_mode, self.state)
-        return slices
-
-    @property
-    def state(self) -> MutableMapping[str, Any]:
-        return self._iterator.get_stream_state()
-=======
         return self._stream_slicer.stream_slices(sync_mode, self.state)
 
     @property
     def state(self) -> MutableMapping[str, Any]:
         return self._stream_slicer.get_stream_state()
->>>>>>> b4a2ffb2
 
     @state.setter
     def state(self, value: StreamState):
         """State setter, accept state serialized by state getter."""
-<<<<<<< HEAD
-        self._iterator.set_state(value)
-=======
-        self._stream_slicer.update_cursor(value)
->>>>>>> b4a2ffb2
+        self._stream_slicer.update_cursor(value)